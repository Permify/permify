--- conflicted
+++ resolved
@@ -2,17 +2,7 @@
 
 import (
 	"context"
-<<<<<<< HEAD
-	"github.com/Permify/permify/internal/repositories/postgres"
-	hash "github.com/Permify/permify/pkg/consistent"
-	PQDatabase "github.com/Permify/permify/pkg/database/postgres"
-	"github.com/Permify/permify/pkg/gossip"
-	"github.com/spf13/viper"
-	"go.opentelemetry.io/otel/sdk/metric"
-	"os/signal"
-	"syscall"
-
-=======
+
 	"fmt"
 	"os/signal"
 	"syscall"
@@ -20,12 +10,12 @@
 	"github.com/Permify/permify/internal/invoke"
 	"github.com/Permify/permify/internal/repositories/postgres"
 	PQDatabase "github.com/Permify/permify/pkg/database/postgres"
+  hash "github.com/Permify/permify/pkg/consistent"
 
 	"go.opentelemetry.io/otel/sdk/metric"
-
+  "github.com/Permify/permify/pkg/gossip"
 	"github.com/spf13/viper"
 
->>>>>>> 78e95904
 	"github.com/fatih/color"
 	"github.com/spf13/cobra"
 	"go.opentelemetry.io/otel/sdk/trace"
@@ -224,13 +214,8 @@
 			schemaReader = decorators.NewSchemaReaderWithCircuitBreaker(schemaReader)
 		}
 
-<<<<<<< HEAD
 		// key managers
 		checkKeyManager := keys.NewCheckEngineKeys(engineKeyCache, consistencyChecker, gossipEngine, cfg.Server, l, cfg.Distributed.Enabled)
-=======
-		// Initialize the key manager for the check engine
-		checkKeyManager := keys.NewCheckEngineKeys(engineKeyCache)
->>>>>>> 78e95904
 
 		// Initialize the engines using the key manager, schema reader, and relationship reader
 		checkEngine := engines.NewCheckEngine(checkKeyManager, schemaReader, relationshipReader, engines.CheckConcurrencyLimit(cfg.Permission.ConcurrencyLimit))
@@ -239,22 +224,6 @@
 		expandEngine := engines.NewExpandEngine(schemaReader, relationshipReader)
 		schemaLookupEngine := engines.NewLookupSchemaEngine(schemaReader)
 
-<<<<<<< HEAD
-		// Services
-		relationshipService := services.NewRelationshipService(relationshipReader, relationshipWriter, schemaReader)
-		permissionService := services.NewPermissionService(checkEngine, expandEngine, schemaLookupEngine, lookupEntityEngine)
-		schemaService := services.NewSchemaService(schemaWriter, schemaReader)
-		tenancyService := services.NewTenancyService(tenantWriter, tenantReader)
-
-		container := servers.ServiceContainer{
-			RelationshipService: relationshipService,
-			PermissionService:   permissionService,
-			SchemaService:       schemaService,
-			TenancyService:      tenancyService,
-			CacheService:        checkKeyManager,
-		}
-
-=======
 		// Create the container with engines, repositories, and other dependencies
 		container := servers.NewContainer(
 			invoke.NewDirectInvoker(
@@ -272,7 +241,6 @@
 		)
 
 		// Create an error group with the provided context
->>>>>>> 78e95904
 		var g *errgroup.Group
 		g, ctx = errgroup.WithContext(ctx)
 
