--- conflicted
+++ resolved
@@ -1024,15 +1024,6 @@
 
   // Name of the permission to check, required, must start with a letter and can include alphanumeric and underscore, max 64 bytes.
   repeated string permissions = 4 [json_name = "permissions", (validate.rules).repeated = {
-<<<<<<< HEAD
-    min_items : 1,
-    max_items : 100,
-    items: {
-      string: {
-        pattern: "^[a-zA-Z_][a-zA-Z0-9_]*$",
-        max_bytes: 64,
-        ignore_empty: false 
-=======
       min_items : 1,
       max_items : 100,
       items: {
@@ -1041,10 +1032,9 @@
           max_bytes: 64,
           ignore_empty: false 
         }
->>>>>>> e3d94fd5
       }
     }
-  }];
+  ];
 
   // Subject for which to check the permission, required.
   Subject subject = 5 [
@@ -1095,17 +1085,6 @@
 
 // PermissionLookupEntityResponse is the response message for the LookupEntity method in the Permission service.
 message PermissionLookupEntityResponse {
-<<<<<<< HEAD
-  // List of identifiers for entities that match the lookup.
-  map<string, EntityIds> entity_ids = 1 [json_name = "entity_ids"];
-}
-
-// EntityIds is a helper message used within PermissionLookupEntityResponse to encapsulate a list of entity.
-message EntityIds {
-
-  // entitiy Ids
-  repeated string ids = 1;
-=======
     // List of identifiers for entities that match the lookup.
     map<string, EntityIds> entity_ids = 1 [json_name = "entity_ids"];
 
@@ -1117,7 +1096,6 @@
 message EntityIds {
     // entitiy Ids
     repeated string ids = 1;
->>>>>>> e3d94fd5
 }
 
 // LOOKUP STREAM
@@ -1129,12 +1107,9 @@
 
   // The name of the permission for which the specified entity_id has access.
   string permission = 2 [json_name = "permission"];
-<<<<<<< HEAD
-=======
 
   // continuous_token is a string that can be used to paginate and retrieve the next set of results.
   string continuous_token = 3 [json_name = "continuous_token"];
->>>>>>> e3d94fd5
 }
 
 // PermissionEntityFilterRequest is the request message for the LookupEntityStream method in the Permission service.
