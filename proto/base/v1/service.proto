--- conflicted
+++ resolved
@@ -389,6 +389,244 @@
       }
     };
   }
+
+
+  // LookupEntity method receives a PermissionsLookupEntityRequest and returns a PermissionsLookupEntityResponse.
+  // It is used to retrieve entities by its identifier.
+  rpc LookupEntities(PermissionsLookupEntityRequest) returns (PermissionsLookupEntityResponse) {
+    // HTTP mapping for this method
+    option (google.api.http) = {
+      post: "/v1/tenants/{tenant_id}/permissions/lookup-entities"
+      body: "*"
+    };
+    // OpenAPI annotations for this method
+    option (grpc.gateway.protoc_gen_openapiv2.options.openapiv2_operation) = {
+      summary: "lookup entities"
+      tags: ["Permission"]
+      operation_id: "permissions.lookupEntities"
+      description: ""
+      extensions: {
+        key: "x-codeSamples"
+        value: {
+          list_value: {
+            values: {
+              struct_value: {
+                fields: {
+                  key: "lang"
+                  value: {string_value: "go"}
+                }
+                fields: {
+                  key: "label"
+                  value: {string_value: "go"}
+                }
+                fields: {
+                  key: "source"
+                  value: {string_value:
+                      "cr, err := client.Permission.LookupEntities(context.Background(), &v1.PermissionsLookupEntityRequest{\n"
+                      "    TenantId: \"t1\",\n"
+                      "    Metadata: &v1.PermissionLookupEntityRequestMetadata{\n"
+                      "        SnapToken: \"\",\n"
+                      "        SchemaVersion: \"\",\n"
+                      "        Depth: 20,\n"
+                      "    },\n"
+                      "    EntityType: \"document\",\n"
+                      "    Permissions: [\"edit\"],\n"
+                      "    Subject: &v1.Subject{\n"
+                      "        Type: \"user\",\n"
+                      "        Id: \"1\",\n"
+                      "    }\n"
+                      "    PageSize: 20,\n"
+                      "    ContinuousToken: \"\",\n"
+                      "})"
+}
+                }
+              }
+            }
+            values: {
+              struct_value: {
+                fields: {
+                  key: "lang"
+                  value: {string_value: "javascript"}
+                }
+                fields: {
+                  key: "label"
+                  value: {string_value: "node"}
+                }
+                fields: {
+                  key: "source"
+                  value: {string_value:
+                      "client.permission.lookupEntities({\n"
+                      "    tenantId: \"t1\",\n"
+                      "    metadata: {\n"
+                      "        snapToken: \"\",\n"
+                      "        schemaVersion: \"\",\n"
+                      "        depth: 20\n"
+                      "    },\n"
+                      "    entity_type: \"document\",\n"
+                      "    permissions: [\"edit\"],\n"
+                      "    subject: {\n"
+                      "        type: \"user\",\n"
+                      "        id: \"1\"\n"
+                      "    },\n"
+                      "    page_size: 20,\n"
+                      "    continuous_token: \"\"\n"
+                      "}).then((response) => {\n"
+                      "    console.log(response.entity_ids)\n"
+                      "})"
+}
+                }
+              }
+            }
+            values: {
+              struct_value: {
+                fields: {
+                  key: "lang"
+                  value: {string_value: "curl"}
+                }
+                fields: {
+                  key: "label"
+                  value: {string_value: "cURL"}
+                }
+                fields: {
+                  key: "source"
+                  value: {string_value:
+                      "curl --location --request POST 'localhost:3476/v1/tenants/{tenant_id}/permissions/lookup-entities' \\\n"
+                      "--header 'Content-Type: application/json' \\\n"
+                      "--data-raw '{\n"
+                      "  \"metadata\":{\n"
+                      "    \"snap_token\": \"\",\n"
+                      "    \"schema_version\": \"\",\n"
+                      "    \"depth\": 20\n"
+                      "  },\n"
+                      "  \"entity_type\": \"document\",\n"
+                      "  \"permissions\": [\"edit\"],\n"
+                      "  \"subject\": {\n"
+                      "    \"type\":\"user\",\n"
+                      "    \"id\":\"1\"\n"
+                      "  },\n"
+                      "  \"page_size\": 20,\n"
+                      "  \"continuous_token\": \"\",\n"
+                      "}'"
+}
+                }
+              }
+            }
+          }
+        }
+      }
+    };
+  }
+
+  // LookupEntityStream method receives a PermissionLookupEntityRequest and streams a series of PermissionLookupEntityStreamResponse messages.
+  // It is used to retrieve entities by their identifiers in a streaming fashion.
+  rpc LookupEntitiesStream(PermissionsLookupEntityRequest) returns (stream PermissionsLookupEntityStreamResponse) {
+    // HTTP mapping for this method
+    option (google.api.http) = {
+      post: "/v1/tenants/{tenant_id}/permissions/lookup-entities-stream"
+      body: "*"
+    };
+    // OpenAPI annotations for this method
+    option (grpc.gateway.protoc_gen_openapiv2.options.openapiv2_operation) = {
+      summary: "lookup entities stream"
+      tags: ["Permission"]
+      operation_id: "permissions.lookupEntitiesStream"
+      description: ""
+      extensions: {
+        key: "x-codeSamples"
+        value: {
+          list_value: {
+            values: {
+              struct_value: {
+                fields: {
+                  key: "lang"
+                  value: {string_value: "go"}
+                }
+                fields: {
+                  key: "label"
+                  value: {string_value: "go"}
+                }
+                fields: {
+                  key: "source"
+                  value: {string_value:
+                      "str, err := client.Permission.LookupEntitiesStream(context.Background(), &v1.PermissionLookupEntityRequest{\n"
+                      "    Metadata: &v1.PermissionLookupEntityRequestMetadata{\n"
+                      "        SnapToken: \"\",\n"
+                      "        SchemaVersion: \"\",\n"
+                      "        Depth: 50,\n"
+                      "    },\n"
+                      "    EntityType: \"document\",\n"
+                      "    Permissions: [\"view\"],\n"
+                      "    Subject: &v1.Subject{\n"
+                      "        Type: \"user\",\n"
+                      "        Id: \"1\",\n"
+                      "    },\n"
+                      "    PageSize: 20,\n"
+                      "    ContinuousToken: \"\",\n"
+                      "})\n\n"
+                      "// handle stream response\n"
+                      "for {\n"
+                      "    res, err := str.Recv()\n\n"
+                      "    if err == io.EOF {\n"
+                      "        break\n"
+                      "    }\n\n"
+                      "    // res.EntityId\n"
+                      "}"
+}
+                }
+              }
+            }
+            values: {
+              struct_value: {
+                fields: {
+                  key: "lang"
+                  value: {string_value: "javascript"}
+                }
+                fields: {
+                  key: "label"
+                  value: {string_value: "node"}
+                }
+                fields: {
+                  key: "source"
+                  value: {string_value:
+                      "const permify = require(\"@permify/permify-node\");\n"
+                      "const {PermissionsLookupEntityStreamResponse} = require(\"@permify/permify-node/dist/src/grpc/generated/base/v1/service\");\n\n"
+                      "function main() {\n"
+                      "    const client = new permify.grpc.newClient({\n"
+                      "        endpoint: \"localhost:3478\",\n"
+                      "    });\n\n"
+                      "    let res = client.permission.lookupEntitiesStream({\n"
+                      "        metadata: {\n"
+                      "            snapToken: \"\",\n"
+                      "            schemaVersion: \"\",\n"
+                      "            depth: 20\n"
+                      "        },\n"
+                      "        entityType: \"document\",\n"
+                      "        permissions: [\"view\"],\n"
+                      "        subject: {\n"
+                      "            type: \"user\",\n"
+                      "            id: \"1\"\n"
+                      "        },\n"
+                      "        page_size: 20,\n"
+                      "        continuous_token: \"\"\n"
+                      "    });\n\n"
+                      "    handle(res);\n"
+                      "}\n\n"
+                      "async function handle(res: AsyncIterable<PermissionsLookupEntityStreamResponse>) {\n"
+                      "    for await (const response of res) {\n"
+                      "        // response.entityId\n"
+                      "    }\n"
+                      "}"
+}
+                }
+              }
+            }
+          }
+        }
+      }
+    };
+  }
+
+
 
   // LookupEntityStream method receives a PermissionLookupEntityRequest and streams a series of PermissionLookupEntityStreamResponse messages.
   // It is used to retrieve entities by their identifiers in a streaming fashion.
@@ -948,7 +1186,76 @@
   ];
 
   // Name of the permission to check, required, must start with a letter and can include alphanumeric and underscore, max 64 bytes.
-<<<<<<< HEAD
+  string permission = 4 [
+    json_name = "permission",
+    (validate.rules).string = {
+      pattern: "^[a-zA-Z_]{1,64}$"
+      max_bytes: 64
+      ignore_empty: false
+    }
+  ];
+
+  // Subject for which to check the permission, required.
+  Subject subject = 5 [
+    json_name = "subject",
+    (validate.rules).message.required = true
+  ];
+
+  // Context associated with this request.
+  Context context = 6 [json_name = "context"];
+
+  // Scope: A map that associates entity types with lists of identifiers. Each entry
+  // helps filter requests by specifying which entities are relevant to the operation.
+  map<string, StringArrayValue> scope = 7 [json_name = "scope"];
+
+  // page_size is the number of entities to be returned in the response.
+  // The value should be between 1 and 100.
+  uint32 page_size = 8 [
+    json_name = "page_size",
+    (validate.rules).uint32 = {
+      gte: 1
+      ignore_empty: true
+    }
+  ];
+
+  // continuous_token is an optional parameter used for pagination.
+  // It should be the value received in the previous response.
+  string continuous_token = 9 [
+    json_name = "continuous_token",
+    (validate.rules).string = {ignore_empty: true}
+  ];
+}
+
+// PermissionsLookupEntityRequest is the request message for the LookupEntities method in the Permission service.
+message PermissionsLookupEntityRequest {
+  // Identifier of the tenant, required, and must match the pattern "[a-zA-Z0-9-,]+", max 64 bytes.
+  string tenant_id = 1 [
+    json_name = "tenant_id",
+    (validate.rules).string = {
+      pattern: "^([a-zA-Z0-9_\\-@\\.:+]{1,128}|\\*)$"
+      max_bytes: 128
+      ignore_empty: false
+    },
+    (grpc.gateway.protoc_gen_openapiv2.options.openapiv2_field) = {description: "Identifier of the tenant, if you are not using multi-tenancy (have only one tenant) use pre-inserted tenant <code>t1</code> for this field. Required, and must match the pattern \\“[a-zA-Z0-9-,]+\\“, max 64 bytes."}
+  ];
+
+  // Metadata associated with this request, required.
+  PermissionLookupEntityRequestMetadata metadata = 2 [
+    json_name = "metadata",
+    (validate.rules).message.required = true
+  ];
+
+  // Type of the entity to lookup, required, must start with a letter and can include alphanumeric and underscore, max 64 bytes.
+  string entity_type = 3 [
+    json_name = "entity_type",
+    (validate.rules).string = {
+      pattern: "^[a-zA-Z_]{1,64}$"
+      max_bytes: 64
+      ignore_empty: false
+    }
+  ];
+
+  // Name of the permission to check, required, must start with a letter and can include alphanumeric and underscore, max 64 bytes.
   repeated string permissions = 4 [json_name = "permissions", (validate.rules).repeated = {
     min_items : 1,
     max_items : 100,
@@ -959,17 +1266,8 @@
         ignore_empty: false 
       }
     }
-  }];
-=======
-  string permission = 4 [
-    json_name = "permission",
-    (validate.rules).string = {
-      pattern: "^[a-zA-Z_]{1,64}$"
-      max_bytes: 64
-      ignore_empty: false
-    }
-  ];
->>>>>>> c38c78f9
+  }
+ ];
 
   // Subject for which to check the permission, required.
   Subject subject = 5 [
@@ -1002,6 +1300,7 @@
   ];
 }
 
+
 // PermissionLookupEntityRequestMetadata metadata for the PermissionLookupEntityRequest.
 message PermissionLookupEntityRequestMetadata {
   // Version of the schema.
@@ -1024,22 +1323,27 @@
 // PermissionLookupEntityResponse is the response message for the LookupEntity method in the Permission service.
 message PermissionLookupEntityResponse {
   // List of identifiers for entities that match the lookup.
-<<<<<<< HEAD
+  repeated string entity_ids = 1 [json_name = "entity_ids"];
+
+  // continuous_token is a string that can be used to paginate and retrieve the next set of results.
+  string continuous_token = 2 [json_name = "continuous_token"];
+}
+
+
+// PermissionLookupEntityResponse is the response message for the LookupEntity method in the Permission service.
+message PermissionsLookupEntityResponse {
+  // List of identifiers for entities that match the lookup.
   map<string, EntityIds> entity_ids = 1 [json_name = "entity_ids"];
-}
-
-// EntityIds is a helper message used within PermissionLookupEntityResponse to encapsulate a list of entity.
+
+  // continuous_token is a string that can be used to paginate and retrieve the next set of results.
+  string continuous_token = 2 [json_name = "continuous_token"];
+}
+
 message EntityIds {
-
   // entitiy Ids
   repeated string ids = 1;
-=======
-  repeated string entity_ids = 1 [json_name = "entity_ids"];
-
-  // continuous_token is a string that can be used to paginate and retrieve the next set of results.
-  string continuous_token = 2 [json_name = "continuous_token"];
->>>>>>> c38c78f9
-}
+}
+
 
 // LOOKUP STREAM
 
@@ -1048,13 +1352,19 @@
   // Identifier for an entity that matches the lookup.
   string entity_id = 1 [json_name = "entity_id"];
 
-<<<<<<< HEAD
-  // The name of the permission for which the specified entity_id has access.
-  string permission = 2 [json_name = "permission"];
-=======
   // continuous_token is a string that can be used to paginate and retrieve the next set of results.
   string continuous_token = 2 [json_name = "continuous_token"];
->>>>>>> c38c78f9
+}
+
+message PermissionsLookupEntityStreamResponse {
+  // Identifier for an entity that matches the lookup.
+  string entity_id = 1 [json_name = "entity_id"];
+
+  // The name of the permission for which the specified entity_id has access
+  string permission = 2 [json_name = "permission"];
+
+  // continuous_token is a string that can be used to paginate and retrieve the next set of results.
+  string continuous_token = 3 [json_name = "continuous_token"];
 }
 
 // PermissionEntityFilterRequest is the request message for the LookupEntityStream method in the Permission service.
@@ -1077,11 +1387,7 @@
   ];
 
   // Reference to the entity to filter.
-<<<<<<< HEAD
-  repeated RelationReference entity_references = 3 [json_name = "entity_references"];
-=======
-  Entrance entrance = 3 [json_name = "entrance"];
->>>>>>> c38c78f9
+  repeated Entrance entrances = 3 [json_name = "entrances"];
 
   // Subject for which to check the permission.
   Subject subject = 4 [json_name = "subject"];
