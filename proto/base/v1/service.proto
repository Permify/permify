--- conflicted
+++ resolved
@@ -1023,7 +1023,6 @@
   ];
 
   // Name of the permission to check, required, must start with a letter and can include alphanumeric and underscore, max 64 bytes.
-<<<<<<< HEAD
   repeated string permissions = 4 [json_name = "permissions", (validate.rules).repeated = {
     min_items : 1,
     max_items : 100,
@@ -1035,16 +1034,6 @@
       }
     }
   }];
-=======
-  string permission = 4 [
-    json_name = "permission",
-    (validate.rules).string = {
-      pattern: "^[a-zA-Z_]{1,64}$"
-      max_bytes: 64
-      ignore_empty: false
-    }
-  ];
->>>>>>> a8076ff7
 
   // Subject for which to check the permission, required.
   Subject subject = 5 [
@@ -1096,7 +1085,6 @@
 // PermissionLookupEntityResponse is the response message for the LookupEntity method in the Permission service.
 message PermissionLookupEntityResponse {
   // List of identifiers for entities that match the lookup.
-<<<<<<< HEAD
   map<string, EntityIds> entity_ids = 1 [json_name = "entity_ids"];
 }
 
@@ -1105,12 +1093,6 @@
 
   // entitiy Ids
   repeated string ids = 1;
-=======
-  repeated string entity_ids = 1 [json_name = "entity_ids"];
-
-  // continuous_token is a string that can be used to paginate and retrieve the next set of results.
-  string continuous_token = 2 [json_name = "continuous_token"];
->>>>>>> a8076ff7
 }
 
 // LOOKUP STREAM
@@ -1120,13 +1102,8 @@
   // Identifier for an entity that matches the lookup.
   string entity_id = 1 [json_name = "entity_id"];
 
-<<<<<<< HEAD
   // The name of the permission for which the specified entity_id has access.
   string permission = 2 [json_name = "permission"];
-=======
-  // continuous_token is a string that can be used to paginate and retrieve the next set of results.
-  string continuous_token = 2 [json_name = "continuous_token"];
->>>>>>> a8076ff7
 }
 
 // PermissionEntityFilterRequest is the request message for the LookupEntityStream method in the Permission service.
