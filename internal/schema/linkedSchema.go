package schema

import (
	"errors"
<<<<<<< HEAD
=======
	"sync"

>>>>>>> 46944414
	"github.com/Permify/permify/pkg/dsl/utils"
	base "github.com/Permify/permify/pkg/pb/base/v1"
	"sync"
)

// LinkedSchemaGraph represents a graph of linked schema objects. The schema object contains definitions for entities,
// relationships, and permissions, and the graph is constructed by linking objects together based on their dependencies. The
// graph is used by the PermissionEngine to resolve permissions and expand user sets for a given request.
//
// Fields:
//   - schema: pointer to the base.SchemaDefinition that defines the schema objects in the graph
type LinkedSchemaGraph struct {
	schema *base.SchemaDefinition
}

// NewLinkedGraph returns a new instance of LinkedSchemaGraph with the specified base.SchemaDefinition as its schema.
// The schema object contains definitions for entities, relationships, and permissions, and is used to construct a graph of
// linked schema objects. The graph is used by the PermissionEngine to resolve permissions and expand user sets for a
// given request.
//
// Parameters:
//   - schema: pointer to the base.SchemaDefinition that defines the schema objects in the graph
//
// Returns:
//   - pointer to a new instance of LinkedSchemaGraph with the specified schema object
func NewLinkedGraph(schema *base.SchemaDefinition) *LinkedSchemaGraph {
	return &LinkedSchemaGraph{
		schema: schema,
	}
}

// LinkedEntranceKind is a string type that represents the kind of LinkedEntrance object. An LinkedEntrance object defines an entry point
// into the LinkedSchemaGraph, which is used to resolve permissions and expand user sets for a given request.
//
// Values:
//   - RelationLinkedEntrance: represents an entry point into a relationship object in the schema graph
//   - TupleToUserSetLinkedEntrance: represents an entry point into a tuple-to-user-set object in the schema graph
//   - ComputedUserSetLinkedEntrance: represents an entry point into a computed user set object in the schema graph
type LinkedEntranceKind string

const (
	RelationLinkedEntrance        LinkedEntranceKind = "relation"
	TupleToUserSetLinkedEntrance  LinkedEntranceKind = "tuple_to_user_set"
	ComputedUserSetLinkedEntrance LinkedEntranceKind = "computed_user_set"
	AttributeLinkedEntrance       LinkedEntranceKind = "attribute"
)

// LinkedEntrance represents an entry point into the LinkedSchemaGraph, which is used to resolve permissions and expand user
// sets for a given request. The object contains a kind that specifies the type of entry point (e.g. relation, tuple-to-user-set),
// an entry point reference that identifies the specific entry point in the graph, and a tuple set relation reference that
// specifies the relation to use when expanding user sets for the entry point.
//
// Fields:
//   - Kind: LinkedEntranceKind representing the type of entry point
//   - LinkedEntrance: pointer to a base.RelationReference that identifies the entry point in the schema graph
//   - TupleSetRelation: pointer to a base.RelationReference that specifies the relation to use when expanding user sets
//     for the entry point
type LinkedEntrance struct {
	Kind             LinkedEntranceKind
	TargetEntrance   *base.Entrance
	TupleSetRelation string
}

// LinkedEntranceKind returns the kind of the LinkedEntrance object. The kind specifies the type of entry point (e.g. relation,
// tuple-to-user-set, computed user set).
//
// Returns:
//   - LinkedEntranceKind representing the type of entry point
func (re LinkedEntrance) LinkedEntranceKind() LinkedEntranceKind {
	return re.Kind
}

// RelationshipLinkedEntrances returns a slice of LinkedEntrance objects that represent entry points into the LinkedSchemaGraph
// for the specified target and source relations. The function recursively searches the graph for all entry points that can
// be reached from the target relation through the specified source relation. The resulting entry points contain a reference
// to the relation object in the schema graph and the relation used to expand user sets for the entry point. If the target or
// source relation does not exist in the schema graph, the function returns an error.
//
// Parameters:
//   - target: pointer to a base.RelationReference that identifies the target relation
//   - source: pointer to a base.RelationReference that identifies the source relation used to reach the target relation
//
// Returns:
//   - slice of LinkedEntrance objects that represent entry points into the LinkedSchemaGraph, or an error if the target or
//     source relation does not exist in the schema graph
<<<<<<< HEAD
func (g *LinkedSchemaGraph) LinkedEntrances(targets []*base.Entrance, source *base.Entrance) ([]*LinkedEntrance, error) {
=======
func (g *LinkedSchemaGraph) RelationshipLinkedEntrances(targets []*base.RelationReference, source *base.RelationReference) ([]*LinkedEntrance, error) {
>>>>>>> 46944414
	visited := map[string]struct{}{}
	var mu sync.Mutex
	var wg sync.WaitGroup
	errChan := make(chan error, len(targets))
	done := make(chan struct{})
	totalEntries := make([]*LinkedEntrance, 0)
	for _, target := range targets {
		wg.Add(1)
<<<<<<< HEAD
		go func(target *base.Entrance) {
=======
		go func(target *base.RelationReference) {
>>>>>>> 46944414
			defer wg.Done()
			entries, err := g.findEntrance(target, source, visited, &mu)
			if err != nil {
				errChan <- err
			}
			mu.Lock()
			defer mu.Unlock()
			totalEntries = append(totalEntries, entries...)
		}(target)
	}

	go func() {
		wg.Wait()
		close(done)
	}()

	select {
	case <-done:
		// All goroutines finished
		return totalEntries, nil
	case err := <-errChan:
		// Return on the first error encountered
		return nil, err
	}
}

// findEntrance is a recursive helper function that searches the LinkedSchemaGraph for all entry points that can be reached
// from the specified target relation through the specified source relation. The function uses a depth-first search to traverse
// the schema graph and identify entry points, marking visited nodes in a map to avoid infinite recursion. If the target or
// source relation does not exist in the schema graph, the function returns an error. If the source relation is an action
// reference, the function recursively searches the graph for entry points reachable from the action child. If the source
// relation is a regular relational reference, the function delegates to findRelationEntrance to search for entry points.
//
// Parameters:
//   - target: pointer to a base.RelationReference that identifies the target relation
//   - source: pointer to a base.RelationReference that identifies the source relation used to reach the target relation
//   - visited: map used to track visited nodes and avoid infinite recursion
//
// Returns:
//   - slice of LinkedEntrance objects that represent entry points into the LinkedSchemaGraph, or an error if the target or
//     source relation does not exist in the schema graph
<<<<<<< HEAD
func (g *LinkedSchemaGraph) findEntrance(target, source *base.Entrance, visited map[string]struct{}, mu *sync.Mutex) ([]*LinkedEntrance, error) {
	key := utils.Key(target.GetType(), target.GetValue())
	mu.Lock()
=======
func (g *LinkedSchemaGraph) findEntrance(target, source *base.RelationReference, visited map[string]struct{}, mu *sync.Mutex) ([]*LinkedEntrance, error) {
	key := utils.Key(target.GetType(), target.GetRelation())
	mu.Lock()
	mu.Lock()

>>>>>>> 46944414
	if _, ok := visited[key]; ok {
		mu.Unlock()
		return nil, nil
	}
	visited[key] = struct{}{}
	mu.Unlock()

	def, ok := g.schema.EntityDefinitions[target.GetType()]
	if !ok {
		return nil, errors.New("entity definition not found")
	}

	switch def.References[target.GetValue()] {
	case base.EntityDefinition_REFERENCE_PERMISSION:
		permission, ok := def.Permissions[target.GetValue()]
		if !ok {
			return nil, errors.New("permission not found")
		}
		child := permission.GetChild()
		if child.GetRewrite() != nil {
			return g.findEntranceRewrite(target, source, child.GetRewrite(), visited, mu)
		}
		return g.findEntranceLeaf(target, source, child.GetLeaf(), visited, mu)
	case base.EntityDefinition_REFERENCE_ATTRIBUTE:
		attribute, ok := def.Attributes[target.GetValue()]
		if !ok {
			return nil, errors.New("attribute not found")
		}
		return []*LinkedEntrance{
			{
				Kind: AttributeLinkedEntrance,
				TargetEntrance: &base.Entrance{
					Type:  target.GetType(),
					Value: attribute.GetName(),
				},
			},
		}, nil
	case base.EntityDefinition_REFERENCE_RELATION:
		return g.findRelationEntrance(target, source, visited, mu)
	default:
		return nil, ErrUnimplemented
	}
}

// findRelationEntrance is a helper function that searches the LinkedSchemaGraph for entry points that can be reached from
// the specified target relation through the specified source relation. The function only returns entry points that are directly
// related to the target relation (i.e. the relation specified by the source reference is one of the relation's immediate children).
// The function recursively searches the children of the target relation and returns all reachable entry points. If the target
// or source relation does not exist in the schema graph, the function returns an error.
//
// Parameters:
//   - target: pointer to a base.RelationReference that identifies the target relation
//   - source: pointer to a base.RelationReference that identifies the source relation used to reach the target relation
//   - visited: map used to track visited nodes and avoid infinite recursion
//
// Returns:
//   - slice of LinkedEntrance objects that represent entry points into the LinkedSchemaGraph, or an error if the target or
//     source relation does not exist in the schema graph
<<<<<<< HEAD
func (g *LinkedSchemaGraph) findRelationEntrance(target, source *base.Entrance, visited map[string]struct{}, mu *sync.Mutex) ([]*LinkedEntrance, error) {
=======
func (g *LinkedSchemaGraph) findRelationEntrance(target, source *base.RelationReference, visited map[string]struct{}, mu *sync.Mutex) ([]*LinkedEntrance, error) {
>>>>>>> 46944414
	var res []*LinkedEntrance

	entity, ok := g.schema.EntityDefinitions[target.GetType()]
	if !ok {
		return nil, errors.New("entity definition not found")
	}

	relation, ok := entity.Relations[target.GetValue()]
	if !ok {
		return nil, errors.New("relation definition not found")
	}

	if IsDirectlyRelated(relation, source) {
		res = append(res, &LinkedEntrance{
			Kind: RelationLinkedEntrance,
			TargetEntrance: &base.Entrance{
				Type:  target.GetType(),
				Value: target.GetValue(),
			},
		})
	}

	for _, rel := range relation.GetRelationReferences() {
		if rel.GetRelation() != "" {
<<<<<<< HEAD
			entrances, err := g.findEntrance(&base.Entrance{
				Type:  rel.GetType(),
				Value: rel.GetRelation(),
			}, source, visited, mu)
=======
			entrances, err := g.findEntrance(rel, source, visited, mu)
>>>>>>> 46944414
			if err != nil {
				return nil, err
			}
			res = append(res, entrances...)
		}
	}

	return res, nil
}

// findEntranceWithLeaf is a helper function that searches the LinkedSchemaGraph for entry points that can be reached from
// the specified target relation through an action reference with a leaf child. The function searches for entry points that are
// reachable through a tuple-to-user-set or computed-user-set action. If the action child is a tuple-to-user-set action, the
// function recursively searches for entry points reachable through the child's tuple set relation and the child's computed user
// set relation. If the action child is a computed-user-set action, the function recursively searches for entry points reachable
// through the computed user set relation. The function only returns entry points that can be reached from the target relation
// using the specified source relation. If the target or source relation does not exist in the schema graph, the function returns
// an error.
//
// Parameters:
//   - target: pointer to a base.RelationReference that identifies the target relation
//   - source: pointer to a base.RelationReference that identifies the source relation used to reach the target relation
//   - leaf: pointer to a base.Leaf object that represents the child of an action reference
//   - visited: map used to track visited nodes and avoid infinite recursion
//
// Returns:
//   - slice of LinkedEntrance objects that represent entry points into the LinkedSchemaGraph, or an error if the target or
//     source relation does not exist in the schema graph
<<<<<<< HEAD
func (g *LinkedSchemaGraph) findEntranceLeaf(target, source *base.Entrance, leaf *base.Leaf, visited map[string]struct{}, mu *sync.Mutex) ([]*LinkedEntrance, error) {
=======
func (g *LinkedSchemaGraph) findEntranceLeaf(target, source *base.RelationReference, leaf *base.Leaf, visited map[string]struct{}, mu *sync.Mutex) ([]*LinkedEntrance, error) {
>>>>>>> 46944414
	switch t := leaf.GetType().(type) {
	case *base.Leaf_TupleToUserSet:
		tupleSet := t.TupleToUserSet.GetTupleSet().GetRelation()
		computedUserSet := t.TupleToUserSet.GetComputed().GetRelation()

		var res []*LinkedEntrance
		entityDefinitions, exists := g.schema.EntityDefinitions[target.GetType()]
		if !exists {
			return nil, errors.New("entity definition not found")
		}

		relations, exists := entityDefinitions.Relations[tupleSet]
		if !exists {
			return nil, errors.New("relation definition not found")
		}

		for _, rel := range relations.GetRelationReferences() {
			if rel.GetType() == source.GetType() && source.GetValue() == computedUserSet {
				res = append(res, &LinkedEntrance{
					Kind:             TupleToUserSetLinkedEntrance,
					TargetEntrance:   target,
					TupleSetRelation: tupleSet,
				})
			}

			results, err := g.findEntrance(
				&base.Entrance{
					Type:  rel.GetType(),
					Value: computedUserSet,
				},
				source,
				visited,
				mu,
			)
			if err != nil {
				return nil, err
			}
			res = append(res, results...)
		}
		return res, nil
	case *base.Leaf_ComputedUserSet:
		var entrances []*LinkedEntrance

		if target.GetType() == source.GetType() && t.ComputedUserSet.GetRelation() == source.GetValue() {
			entrances = append(entrances, &LinkedEntrance{
				Kind:           ComputedUserSetLinkedEntrance,
				TargetEntrance: target,
			})
		}

		results, err := g.findEntrance(
			&base.Entrance{
				Type:  target.GetType(),
				Value: t.ComputedUserSet.GetRelation(),
			},
			source,
			visited,
			mu,
		)
		if err != nil {
			return nil, err
		}

		entrances = append(
			entrances,
			results...,
		)
		return entrances, nil
	case *base.Leaf_ComputedAttribute:
		var entrances []*LinkedEntrance
		entrances = append(entrances, &LinkedEntrance{
			Kind: AttributeLinkedEntrance,
			TargetEntrance: &base.Entrance{
				Type:  target.GetType(),
				Value: t.ComputedAttribute.GetName(),
			},
		})
		return entrances, nil
	case *base.Leaf_Call:
		var entrances []*LinkedEntrance
		for _, arg := range t.Call.GetArguments() {
			computedAttr := arg.GetComputedAttribute()
			if computedAttr != nil {
				entrances = append(entrances, &LinkedEntrance{
					Kind: AttributeLinkedEntrance,
					TargetEntrance: &base.Entrance{
						Type:  target.GetType(),
						Value: computedAttr.GetName(),
					},
				})
			}
		}
		return entrances, nil
	default:
		return nil, ErrUndefinedLeafType
	}
}

// findEntranceWithRewrite is a helper function that searches the LinkedSchemaGraph for entry points that can be reached from
// the specified target relation through an action reference with a rewrite child. The function recursively searches each child of
// the rewrite and calls either findEntranceWithRewrite or findEntranceWithLeaf, depending on the child's type. The function
// only returns entry points that can be reached from the target relation using the specified source relation. If the target or
// source relation does not exist in the schema graph, the function returns an error.
//
// Parameters:
//   - target: pointer to a base.RelationReference that identifies the target relation
//   - source: pointer to a base.RelationReference that identifies the source relation used to reach the target relation
//   - rewrite: pointer to a base.Rewrite object that represents the child of an action reference
//   - visited: map used to track visited nodes and avoid infinite recursion
//
// Returns:
//   - slice of LinkedEntrance objects that represent entry points into the LinkedSchemaGraph, or an error if the target or
//     source relation does not exist in the schema graph
<<<<<<< HEAD
func (g *LinkedSchemaGraph) findEntranceRewrite(target, source *base.Entrance, rewrite *base.Rewrite, visited map[string]struct{}, mu *sync.Mutex) (results []*LinkedEntrance, err error) {
=======
func (g *LinkedSchemaGraph) findEntranceRewrite(target, source *base.RelationReference, rewrite *base.Rewrite, visited map[string]struct{}, mu *sync.Mutex) (results []*LinkedEntrance, err error) {
>>>>>>> 46944414
	var res []*LinkedEntrance
	for _, child := range rewrite.GetChildren() {
		switch child.GetType().(type) {
		case *base.Child_Rewrite:
			results, err = g.findEntranceRewrite(target, source, child.GetRewrite(), visited, mu)
			if err != nil {
				return nil, err
			}
		case *base.Child_Leaf:
			results, err = g.findEntranceLeaf(target, source, child.GetLeaf(), visited, mu)
			if err != nil {
				return nil, err
			}
		default:
			return nil, errors.New("undefined child type")
		}
		res = append(res, results...)
	}
	return res, nil
}<|MERGE_RESOLUTION|>--- conflicted
+++ resolved
@@ -2,11 +2,6 @@
 
 import (
 	"errors"
-<<<<<<< HEAD
-=======
-	"sync"
-
->>>>>>> 46944414
 	"github.com/Permify/permify/pkg/dsl/utils"
 	base "github.com/Permify/permify/pkg/pb/base/v1"
 	"sync"
@@ -92,11 +87,7 @@
 // Returns:
 //   - slice of LinkedEntrance objects that represent entry points into the LinkedSchemaGraph, or an error if the target or
 //     source relation does not exist in the schema graph
-<<<<<<< HEAD
 func (g *LinkedSchemaGraph) LinkedEntrances(targets []*base.Entrance, source *base.Entrance) ([]*LinkedEntrance, error) {
-=======
-func (g *LinkedSchemaGraph) RelationshipLinkedEntrances(targets []*base.RelationReference, source *base.RelationReference) ([]*LinkedEntrance, error) {
->>>>>>> 46944414
 	visited := map[string]struct{}{}
 	var mu sync.Mutex
 	var wg sync.WaitGroup
@@ -105,11 +96,7 @@
 	totalEntries := make([]*LinkedEntrance, 0)
 	for _, target := range targets {
 		wg.Add(1)
-<<<<<<< HEAD
 		go func(target *base.Entrance) {
-=======
-		go func(target *base.RelationReference) {
->>>>>>> 46944414
 			defer wg.Done()
 			entries, err := g.findEntrance(target, source, visited, &mu)
 			if err != nil {
@@ -151,17 +138,11 @@
 // Returns:
 //   - slice of LinkedEntrance objects that represent entry points into the LinkedSchemaGraph, or an error if the target or
 //     source relation does not exist in the schema graph
-<<<<<<< HEAD
 func (g *LinkedSchemaGraph) findEntrance(target, source *base.Entrance, visited map[string]struct{}, mu *sync.Mutex) ([]*LinkedEntrance, error) {
 	key := utils.Key(target.GetType(), target.GetValue())
 	mu.Lock()
-=======
-func (g *LinkedSchemaGraph) findEntrance(target, source *base.RelationReference, visited map[string]struct{}, mu *sync.Mutex) ([]*LinkedEntrance, error) {
-	key := utils.Key(target.GetType(), target.GetRelation())
 	mu.Lock()
-	mu.Lock()
-
->>>>>>> 46944414
+
 	if _, ok := visited[key]; ok {
 		mu.Unlock()
 		return nil, nil
@@ -220,11 +201,7 @@
 // Returns:
 //   - slice of LinkedEntrance objects that represent entry points into the LinkedSchemaGraph, or an error if the target or
 //     source relation does not exist in the schema graph
-<<<<<<< HEAD
 func (g *LinkedSchemaGraph) findRelationEntrance(target, source *base.Entrance, visited map[string]struct{}, mu *sync.Mutex) ([]*LinkedEntrance, error) {
-=======
-func (g *LinkedSchemaGraph) findRelationEntrance(target, source *base.RelationReference, visited map[string]struct{}, mu *sync.Mutex) ([]*LinkedEntrance, error) {
->>>>>>> 46944414
 	var res []*LinkedEntrance
 
 	entity, ok := g.schema.EntityDefinitions[target.GetType()]
@@ -249,14 +226,10 @@
 
 	for _, rel := range relation.GetRelationReferences() {
 		if rel.GetRelation() != "" {
-<<<<<<< HEAD
 			entrances, err := g.findEntrance(&base.Entrance{
 				Type:  rel.GetType(),
 				Value: rel.GetRelation(),
 			}, source, visited, mu)
-=======
-			entrances, err := g.findEntrance(rel, source, visited, mu)
->>>>>>> 46944414
 			if err != nil {
 				return nil, err
 			}
@@ -285,11 +258,7 @@
 // Returns:
 //   - slice of LinkedEntrance objects that represent entry points into the LinkedSchemaGraph, or an error if the target or
 //     source relation does not exist in the schema graph
-<<<<<<< HEAD
 func (g *LinkedSchemaGraph) findEntranceLeaf(target, source *base.Entrance, leaf *base.Leaf, visited map[string]struct{}, mu *sync.Mutex) ([]*LinkedEntrance, error) {
-=======
-func (g *LinkedSchemaGraph) findEntranceLeaf(target, source *base.RelationReference, leaf *base.Leaf, visited map[string]struct{}, mu *sync.Mutex) ([]*LinkedEntrance, error) {
->>>>>>> 46944414
 	switch t := leaf.GetType().(type) {
 	case *base.Leaf_TupleToUserSet:
 		tupleSet := t.TupleToUserSet.GetTupleSet().GetRelation()
@@ -403,11 +372,7 @@
 // Returns:
 //   - slice of LinkedEntrance objects that represent entry points into the LinkedSchemaGraph, or an error if the target or
 //     source relation does not exist in the schema graph
-<<<<<<< HEAD
 func (g *LinkedSchemaGraph) findEntranceRewrite(target, source *base.Entrance, rewrite *base.Rewrite, visited map[string]struct{}, mu *sync.Mutex) (results []*LinkedEntrance, err error) {
-=======
-func (g *LinkedSchemaGraph) findEntranceRewrite(target, source *base.RelationReference, rewrite *base.Rewrite, visited map[string]struct{}, mu *sync.Mutex) (results []*LinkedEntrance, err error) {
->>>>>>> 46944414
 	var res []*LinkedEntrance
 	for _, child := range rewrite.GetChildren() {
 		switch child.GetType().(type) {
