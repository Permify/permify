package schema

import (
	"errors"
	"sync"

	"github.com/Permify/permify/pkg/dsl/utils"
	base "github.com/Permify/permify/pkg/pb/base/v1"
)

// LinkedSchemaGraph represents a graph of linked schema objects. The schema object contains definitions for entities,
// relationships, and permissions, and the graph is constructed by linking objects together based on their dependencies. The
// graph is used by the PermissionEngine to resolve permissions and expand user sets for a given request.
//
// Fields:
//   - schema: pointer to the base.SchemaDefinition that defines the schema objects in the graph
type LinkedSchemaGraph struct {
	schema *base.SchemaDefinition
}

// NewLinkedGraph returns a new instance of LinkedSchemaGraph with the specified base.SchemaDefinition as its schema.
// The schema object contains definitions for entities, relationships, and permissions, and is used to construct a graph of
// linked schema objects. The graph is used by the PermissionEngine to resolve permissions and expand user sets for a
// given request.
//
// Parameters:
//   - schema: pointer to the base.SchemaDefinition that defines the schema objects in the graph
//
// Returns:
//   - pointer to a new instance of LinkedSchemaGraph with the specified schema object
func NewLinkedGraph(schema *base.SchemaDefinition) *LinkedSchemaGraph {
	return &LinkedSchemaGraph{
		schema: schema,
	}
}

// LinkedEntranceKind is a string type that represents the kind of LinkedEntrance object. An LinkedEntrance object defines an entry point
// into the LinkedSchemaGraph, which is used to resolve permissions and expand user sets for a given request.
//
// Values:
//   - RelationLinkedEntrance: represents an entry point into a relationship object in the schema graph
//   - TupleToUserSetLinkedEntrance: represents an entry point into a tuple-to-user-set object in the schema graph
//   - ComputedUserSetLinkedEntrance: represents an entry point into a computed user set object in the schema graph
type LinkedEntranceKind string

const (
	RelationLinkedEntrance        LinkedEntranceKind = "relation"
	TupleToUserSetLinkedEntrance  LinkedEntranceKind = "tuple_to_user_set"
	ComputedUserSetLinkedEntrance LinkedEntranceKind = "computed_user_set"
	AttributeLinkedEntrance       LinkedEntranceKind = "attribute"
)

// LinkedEntrance represents an entry point into the LinkedSchemaGraph, which is used to resolve permissions and expand user
// sets for a given request. The object contains a kind that specifies the type of entry point (e.g. relation, tuple-to-user-set),
// an entry point reference that identifies the specific entry point in the graph, and a tuple set relation reference that
// specifies the relation to use when expanding user sets for the entry point.
//
// Fields:
//   - Kind: LinkedEntranceKind representing the type of entry point
//   - LinkedEntrance: pointer to a base.RelationReference that identifies the entry point in the schema graph
//   - TupleSetRelation: pointer to a base.RelationReference that specifies the relation to use when expanding user sets
//     for the entry point
type LinkedEntrance struct {
	Kind             LinkedEntranceKind
	TargetEntrance   *base.Entrance
	TupleSetRelation string
}

// LinkedEntranceKind returns the kind of the LinkedEntrance object. The kind specifies the type of entry point (e.g. relation,
// tuple-to-user-set, computed user set).
//
// Returns:
//   - LinkedEntranceKind representing the type of entry point
func (re LinkedEntrance) LinkedEntranceKind() LinkedEntranceKind {
	return re.Kind
}

// RelationshipLinkedEntrances returns a slice of LinkedEntrance objects that represent entry points into the LinkedSchemaGraph
// for the specified target and source relations. The function recursively searches the graph for all entry points that can
// be reached from the target relation through the specified source relation. The resulting entry points contain a reference
// to the relation object in the schema graph and the relation used to expand user sets for the entry point. If the target or
// source relation does not exist in the schema graph, the function returns an error.
//
// Parameters:
//   - target: pointer to a base.RelationReference that identifies the target relation
//   - source: pointer to a base.RelationReference that identifies the source relation used to reach the target relation
//
// Returns:
//   - slice of LinkedEntrance objects that represent entry points into the LinkedSchemaGraph, or an error if the target or
//     source relation does not exist in the schema graph
<<<<<<< HEAD
func (g *LinkedSchemaGraph) RelationshipLinkedEntrances(targets []*base.RelationReference, source *base.RelationReference) ([]*LinkedEntrance, error) {
	visited := map[string]struct{}{}
	var mu sync.Mutex
	var wg sync.WaitGroup
	errChan := make(chan error, len(targets))
	done := make(chan struct{})
	totalEntries := make([]*LinkedEntrance, 0)
	for _, target := range targets {
		wg.Add(1)
		go func(target *base.RelationReference) {
			defer wg.Done()
			entries, err := g.findEntrance(target, source, visited, &mu)
			if err != nil {
				errChan <- err
			}
			mu.Lock()
			defer mu.Unlock()
			totalEntries = append(totalEntries, entries...)
		}(target)
=======
func (g *LinkedSchemaGraph) LinkedEntrances(target, source *base.Entrance) ([]*LinkedEntrance, error) {
	entries, err := g.findEntrance(target, source, map[string]struct{}{})
	if err != nil {
		return nil, err
>>>>>>> c38c78f9
	}

	go func() {
		wg.Wait()
		close(done)
	}()

	select {
	case <-done:
		// All goroutines finished
		return totalEntries, nil
	case err := <-errChan:
		// Return on the first error encountered
		return nil, err
	}
}

// findEntrance is a recursive helper function that searches the LinkedSchemaGraph for all entry points that can be reached
// from the specified target relation through the specified source relation. The function uses a depth-first search to traverse
// the schema graph and identify entry points, marking visited nodes in a map to avoid infinite recursion. If the target or
// source relation does not exist in the schema graph, the function returns an error. If the source relation is an action
// reference, the function recursively searches the graph for entry points reachable from the action child. If the source
// relation is a regular relational reference, the function delegates to findRelationEntrance to search for entry points.
//
// Parameters:
//   - target: pointer to a base.RelationReference that identifies the target relation
//   - source: pointer to a base.RelationReference that identifies the source relation used to reach the target relation
//   - visited: map used to track visited nodes and avoid infinite recursion
//
// Returns:
//   - slice of LinkedEntrance objects that represent entry points into the LinkedSchemaGraph, or an error if the target or
//     source relation does not exist in the schema graph
<<<<<<< HEAD
func (g *LinkedSchemaGraph) findEntrance(target, source *base.RelationReference, visited map[string]struct{}, mu *sync.Mutex) ([]*LinkedEntrance, error) {
	key := utils.Key(target.GetType(), target.GetRelation())
	mu.Lock()
=======
func (g *LinkedSchemaGraph) findEntrance(target, source *base.Entrance, visited map[string]struct{}) ([]*LinkedEntrance, error) {
	key := utils.Key(target.GetType(), target.GetValue())
>>>>>>> c38c78f9
	if _, ok := visited[key]; ok {
		mu.Unlock()
		return nil, nil
	}
	visited[key] = struct{}{}
	mu.Unlock()

	def, ok := g.schema.EntityDefinitions[target.GetType()]
	if !ok {
		return nil, errors.New("entity definition not found")
	}

	switch def.References[target.GetValue()] {
	case base.EntityDefinition_REFERENCE_PERMISSION:
		permission, ok := def.Permissions[target.GetValue()]
		if !ok {
			return nil, errors.New("permission not found")
		}
		child := permission.GetChild()
		if child.GetRewrite() != nil {
			return g.findEntranceRewrite(target, source, child.GetRewrite(), visited, mu)
		}
		return g.findEntranceLeaf(target, source, child.GetLeaf(), visited, mu)
	case base.EntityDefinition_REFERENCE_ATTRIBUTE:
		attribute, ok := def.Attributes[target.GetValue()]
		if !ok {
			return nil, errors.New("attribute not found")
		}
		return []*LinkedEntrance{
			{
				Kind: AttributeLinkedEntrance,
				TargetEntrance: &base.Entrance{
					Type:  target.GetType(),
					Value: attribute.GetName(),
				},
			},
		}, nil
	case base.EntityDefinition_REFERENCE_RELATION:
		return g.findRelationEntrance(target, source, visited, mu)
	default:
		return nil, ErrUnimplemented
	}
}

// findRelationEntrance is a helper function that searches the LinkedSchemaGraph for entry points that can be reached from
// the specified target relation through the specified source relation. The function only returns entry points that are directly
// related to the target relation (i.e. the relation specified by the source reference is one of the relation's immediate children).
// The function recursively searches the children of the target relation and returns all reachable entry points. If the target
// or source relation does not exist in the schema graph, the function returns an error.
//
// Parameters:
//   - target: pointer to a base.RelationReference that identifies the target relation
//   - source: pointer to a base.RelationReference that identifies the source relation used to reach the target relation
//   - visited: map used to track visited nodes and avoid infinite recursion
//
// Returns:
//   - slice of LinkedEntrance objects that represent entry points into the LinkedSchemaGraph, or an error if the target or
//     source relation does not exist in the schema graph
<<<<<<< HEAD
func (g *LinkedSchemaGraph) findRelationEntrance(target, source *base.RelationReference, visited map[string]struct{}, mu *sync.Mutex) ([]*LinkedEntrance, error) {
=======
func (g *LinkedSchemaGraph) findRelationEntrance(target, source *base.Entrance, visited map[string]struct{}) ([]*LinkedEntrance, error) {
>>>>>>> c38c78f9
	var res []*LinkedEntrance

	entity, ok := g.schema.EntityDefinitions[target.GetType()]
	if !ok {
		return nil, errors.New("entity definition not found")
	}

	relation, ok := entity.Relations[target.GetValue()]
	if !ok {
		return nil, errors.New("relation definition not found")
	}

	if IsDirectlyRelated(relation, source) {
		res = append(res, &LinkedEntrance{
			Kind: RelationLinkedEntrance,
			TargetEntrance: &base.Entrance{
				Type:  target.GetType(),
				Value: target.GetValue(),
			},
		})
	}

	for _, rel := range relation.GetRelationReferences() {
		if rel.GetRelation() != "" {
<<<<<<< HEAD
			entrances, err := g.findEntrance(rel, source, visited, mu)
=======
			entrances, err := g.findEntrance(&base.Entrance{
				Type:  rel.GetType(),
				Value: rel.GetRelation(),
			}, source, visited)
>>>>>>> c38c78f9
			if err != nil {
				return nil, err
			}
			res = append(res, entrances...)
		}
	}

	return res, nil
}

// findEntranceWithLeaf is a helper function that searches the LinkedSchemaGraph for entry points that can be reached from
// the specified target relation through an action reference with a leaf child. The function searches for entry points that are
// reachable through a tuple-to-user-set or computed-user-set action. If the action child is a tuple-to-user-set action, the
// function recursively searches for entry points reachable through the child's tuple set relation and the child's computed user
// set relation. If the action child is a computed-user-set action, the function recursively searches for entry points reachable
// through the computed user set relation. The function only returns entry points that can be reached from the target relation
// using the specified source relation. If the target or source relation does not exist in the schema graph, the function returns
// an error.
//
// Parameters:
//   - target: pointer to a base.RelationReference that identifies the target relation
//   - source: pointer to a base.RelationReference that identifies the source relation used to reach the target relation
//   - leaf: pointer to a base.Leaf object that represents the child of an action reference
//   - visited: map used to track visited nodes and avoid infinite recursion
//
// Returns:
//   - slice of LinkedEntrance objects that represent entry points into the LinkedSchemaGraph, or an error if the target or
//     source relation does not exist in the schema graph
<<<<<<< HEAD
func (g *LinkedSchemaGraph) findEntranceLeaf(target, source *base.RelationReference, leaf *base.Leaf, visited map[string]struct{}, mu *sync.Mutex) ([]*LinkedEntrance, error) {
=======
func (g *LinkedSchemaGraph) findEntranceLeaf(target, source *base.Entrance, leaf *base.Leaf, visited map[string]struct{}) ([]*LinkedEntrance, error) {
>>>>>>> c38c78f9
	switch t := leaf.GetType().(type) {
	case *base.Leaf_TupleToUserSet:
		tupleSet := t.TupleToUserSet.GetTupleSet().GetRelation()
		computedUserSet := t.TupleToUserSet.GetComputed().GetRelation()

		var res []*LinkedEntrance
		entityDefinitions, exists := g.schema.EntityDefinitions[target.GetType()]
		if !exists {
			return nil, errors.New("entity definition not found")
		}

		relations, exists := entityDefinitions.Relations[tupleSet]
		if !exists {
			return nil, errors.New("relation definition not found")
		}

		for _, rel := range relations.GetRelationReferences() {
			if rel.GetType() == source.GetType() && source.GetValue() == computedUserSet {
				res = append(res, &LinkedEntrance{
					Kind:             TupleToUserSetLinkedEntrance,
					TargetEntrance:   target,
					TupleSetRelation: tupleSet,
				})
			}

			results, err := g.findEntrance(
				&base.Entrance{
					Type:  rel.GetType(),
					Value: computedUserSet,
				},
				source,
				visited,
				mu,
			)
			if err != nil {
				return nil, err
			}
			res = append(res, results...)
		}
		return res, nil
	case *base.Leaf_ComputedUserSet:
		var entrances []*LinkedEntrance

		if target.GetType() == source.GetType() && t.ComputedUserSet.GetRelation() == source.GetValue() {
			entrances = append(entrances, &LinkedEntrance{
				Kind:           ComputedUserSetLinkedEntrance,
				TargetEntrance: target,
			})
		}

		results, err := g.findEntrance(
			&base.Entrance{
				Type:  target.GetType(),
				Value: t.ComputedUserSet.GetRelation(),
			},
			source,
			visited,
			mu,
		)
		if err != nil {
			return nil, err
		}

		entrances = append(
			entrances,
			results...,
		)
		return entrances, nil
	case *base.Leaf_ComputedAttribute:
		var entrances []*LinkedEntrance
		entrances = append(entrances, &LinkedEntrance{
			Kind: AttributeLinkedEntrance,
			TargetEntrance: &base.Entrance{
				Type:  target.GetType(),
				Value: t.ComputedAttribute.GetName(),
			},
		})
		return entrances, nil
	case *base.Leaf_Call:
		var entrances []*LinkedEntrance
		for _, arg := range t.Call.GetArguments() {
			computedAttr := arg.GetComputedAttribute()
			if computedAttr != nil {
				entrances = append(entrances, &LinkedEntrance{
					Kind: AttributeLinkedEntrance,
					TargetEntrance: &base.Entrance{
						Type:  target.GetType(),
						Value: computedAttr.GetName(),
					},
				})
			}
		}
		return entrances, nil
	default:
		return nil, ErrUndefinedLeafType
	}
}

// findEntranceWithRewrite is a helper function that searches the LinkedSchemaGraph for entry points that can be reached from
// the specified target relation through an action reference with a rewrite child. The function recursively searches each child of
// the rewrite and calls either findEntranceWithRewrite or findEntranceWithLeaf, depending on the child's type. The function
// only returns entry points that can be reached from the target relation using the specified source relation. If the target or
// source relation does not exist in the schema graph, the function returns an error.
//
// Parameters:
//   - target: pointer to a base.RelationReference that identifies the target relation
//   - source: pointer to a base.RelationReference that identifies the source relation used to reach the target relation
//   - rewrite: pointer to a base.Rewrite object that represents the child of an action reference
//   - visited: map used to track visited nodes and avoid infinite recursion
//
// Returns:
//   - slice of LinkedEntrance objects that represent entry points into the LinkedSchemaGraph, or an error if the target or
//     source relation does not exist in the schema graph
<<<<<<< HEAD
func (g *LinkedSchemaGraph) findEntranceRewrite(target, source *base.RelationReference, rewrite *base.Rewrite, visited map[string]struct{}, mu *sync.Mutex) (results []*LinkedEntrance, err error) {
=======
func (g *LinkedSchemaGraph) findEntranceRewrite(target, source *base.Entrance, rewrite *base.Rewrite, visited map[string]struct{}) (results []*LinkedEntrance, err error) {
>>>>>>> c38c78f9
	var res []*LinkedEntrance
	for _, child := range rewrite.GetChildren() {
		switch child.GetType().(type) {
		case *base.Child_Rewrite:
			results, err = g.findEntranceRewrite(target, source, child.GetRewrite(), visited, mu)
			if err != nil {
				return nil, err
			}
		case *base.Child_Leaf:
			results, err = g.findEntranceLeaf(target, source, child.GetLeaf(), visited, mu)
			if err != nil {
				return nil, err
			}
		default:
			return nil, errors.New("undefined child type")
		}
		res = append(res, results...)
	}
	return res, nil
}<|MERGE_RESOLUTION|>--- conflicted
+++ resolved
@@ -2,10 +2,9 @@
 
 import (
 	"errors"
-	"sync"
-
 	"github.com/Permify/permify/pkg/dsl/utils"
 	base "github.com/Permify/permify/pkg/pb/base/v1"
+	"sync"
 )
 
 // LinkedSchemaGraph represents a graph of linked schema objects. The schema object contains definitions for entities,
@@ -88,8 +87,7 @@
 // Returns:
 //   - slice of LinkedEntrance objects that represent entry points into the LinkedSchemaGraph, or an error if the target or
 //     source relation does not exist in the schema graph
-<<<<<<< HEAD
-func (g *LinkedSchemaGraph) RelationshipLinkedEntrances(targets []*base.RelationReference, source *base.RelationReference) ([]*LinkedEntrance, error) {
+func (g *LinkedSchemaGraph) LinkedEntrances(targets []*base.Entrance, source *base.Entrance) ([]*LinkedEntrance, error) {
 	visited := map[string]struct{}{}
 	var mu sync.Mutex
 	var wg sync.WaitGroup
@@ -98,7 +96,7 @@
 	totalEntries := make([]*LinkedEntrance, 0)
 	for _, target := range targets {
 		wg.Add(1)
-		go func(target *base.RelationReference) {
+		go func(target *base.Entrance) {
 			defer wg.Done()
 			entries, err := g.findEntrance(target, source, visited, &mu)
 			if err != nil {
@@ -108,12 +106,6 @@
 			defer mu.Unlock()
 			totalEntries = append(totalEntries, entries...)
 		}(target)
-=======
-func (g *LinkedSchemaGraph) LinkedEntrances(target, source *base.Entrance) ([]*LinkedEntrance, error) {
-	entries, err := g.findEntrance(target, source, map[string]struct{}{})
-	if err != nil {
-		return nil, err
->>>>>>> c38c78f9
 	}
 
 	go func() {
@@ -146,14 +138,9 @@
 // Returns:
 //   - slice of LinkedEntrance objects that represent entry points into the LinkedSchemaGraph, or an error if the target or
 //     source relation does not exist in the schema graph
-<<<<<<< HEAD
-func (g *LinkedSchemaGraph) findEntrance(target, source *base.RelationReference, visited map[string]struct{}, mu *sync.Mutex) ([]*LinkedEntrance, error) {
-	key := utils.Key(target.GetType(), target.GetRelation())
+func (g *LinkedSchemaGraph) findEntrance(target, source *base.Entrance, visited map[string]struct{}, mu *sync.Mutex) ([]*LinkedEntrance, error) {
+	key := utils.Key(target.GetType(), target.GetValue())
 	mu.Lock()
-=======
-func (g *LinkedSchemaGraph) findEntrance(target, source *base.Entrance, visited map[string]struct{}) ([]*LinkedEntrance, error) {
-	key := utils.Key(target.GetType(), target.GetValue())
->>>>>>> c38c78f9
 	if _, ok := visited[key]; ok {
 		mu.Unlock()
 		return nil, nil
@@ -212,11 +199,7 @@
 // Returns:
 //   - slice of LinkedEntrance objects that represent entry points into the LinkedSchemaGraph, or an error if the target or
 //     source relation does not exist in the schema graph
-<<<<<<< HEAD
-func (g *LinkedSchemaGraph) findRelationEntrance(target, source *base.RelationReference, visited map[string]struct{}, mu *sync.Mutex) ([]*LinkedEntrance, error) {
-=======
-func (g *LinkedSchemaGraph) findRelationEntrance(target, source *base.Entrance, visited map[string]struct{}) ([]*LinkedEntrance, error) {
->>>>>>> c38c78f9
+func (g *LinkedSchemaGraph) findRelationEntrance(target, source *base.Entrance, visited map[string]struct{}, mu *sync.Mutex) ([]*LinkedEntrance, error) {
 	var res []*LinkedEntrance
 
 	entity, ok := g.schema.EntityDefinitions[target.GetType()]
@@ -241,14 +224,10 @@
 
 	for _, rel := range relation.GetRelationReferences() {
 		if rel.GetRelation() != "" {
-<<<<<<< HEAD
-			entrances, err := g.findEntrance(rel, source, visited, mu)
-=======
 			entrances, err := g.findEntrance(&base.Entrance{
 				Type:  rel.GetType(),
 				Value: rel.GetRelation(),
-			}, source, visited)
->>>>>>> c38c78f9
+			}, source, visited, mu)
 			if err != nil {
 				return nil, err
 			}
@@ -277,11 +256,7 @@
 // Returns:
 //   - slice of LinkedEntrance objects that represent entry points into the LinkedSchemaGraph, or an error if the target or
 //     source relation does not exist in the schema graph
-<<<<<<< HEAD
-func (g *LinkedSchemaGraph) findEntranceLeaf(target, source *base.RelationReference, leaf *base.Leaf, visited map[string]struct{}, mu *sync.Mutex) ([]*LinkedEntrance, error) {
-=======
-func (g *LinkedSchemaGraph) findEntranceLeaf(target, source *base.Entrance, leaf *base.Leaf, visited map[string]struct{}) ([]*LinkedEntrance, error) {
->>>>>>> c38c78f9
+func (g *LinkedSchemaGraph) findEntranceLeaf(target, source *base.Entrance, leaf *base.Leaf, visited map[string]struct{}, mu *sync.Mutex) ([]*LinkedEntrance, error) {
 	switch t := leaf.GetType().(type) {
 	case *base.Leaf_TupleToUserSet:
 		tupleSet := t.TupleToUserSet.GetTupleSet().GetRelation()
@@ -395,11 +370,7 @@
 // Returns:
 //   - slice of LinkedEntrance objects that represent entry points into the LinkedSchemaGraph, or an error if the target or
 //     source relation does not exist in the schema graph
-<<<<<<< HEAD
-func (g *LinkedSchemaGraph) findEntranceRewrite(target, source *base.RelationReference, rewrite *base.Rewrite, visited map[string]struct{}, mu *sync.Mutex) (results []*LinkedEntrance, err error) {
-=======
-func (g *LinkedSchemaGraph) findEntranceRewrite(target, source *base.Entrance, rewrite *base.Rewrite, visited map[string]struct{}) (results []*LinkedEntrance, err error) {
->>>>>>> c38c78f9
+func (g *LinkedSchemaGraph) findEntranceRewrite(target, source *base.Entrance, rewrite *base.Rewrite, visited map[string]struct{}, mu *sync.Mutex) (results []*LinkedEntrance, err error) {
 	var res []*LinkedEntrance
 	for _, child := range rewrite.GetChildren() {
 		switch child.GetType().(type) {
