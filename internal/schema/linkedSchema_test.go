--- conflicted
+++ resolved
@@ -26,23 +26,12 @@
 
 			g := NewLinkedGraph(NewSchemaFromEntityAndRuleDefinitions(a, nil))
 
-<<<<<<< HEAD
-			ent, err := g.RelationshipLinkedEntrances([]*base.RelationReference{
-				{
-					Type:     "document",
-					Relation: "viewer",
-				},
-			}, &base.RelationReference{
-				Type:     "user",
-				Relation: "",
-=======
 			ent, err := g.LinkedEntrances(&base.Entrance{
 				Type:  "document",
 				Value: "viewer",
 			}, &base.Entrance{
 				Type:  "user",
 				Value: "",
->>>>>>> c38c78f9
 			})
 
 			Expect(err).ShouldNot(HaveOccurred())
@@ -76,23 +65,12 @@
 
 			g := NewLinkedGraph(NewSchemaFromEntityAndRuleDefinitions(a, nil))
 
-<<<<<<< HEAD
-			ent, err := g.RelationshipLinkedEntrances([]*base.RelationReference{
-				{
-					Type:     "document",
-					Relation: "view",
-				},
-			}, &base.RelationReference{
-				Type:     "user",
-				Relation: "",
-=======
-			ent, err := g.LinkedEntrances(&base.Entrance{
-				Type:  "document",
-				Value: "view",
-			}, &base.Entrance{
-				Type:  "user",
-				Value: "",
->>>>>>> c38c78f9
+			ent, err := g.LinkedEntrances(&base.Entrance{
+				Type:  "document",
+				Value: "view",
+			}, &base.Entrance{
+				Type:  "user",
+				Value: "",
 			})
 
 			Expect(err).ShouldNot(HaveOccurred())
@@ -142,23 +120,12 @@
 
 			g := NewLinkedGraph(NewSchemaFromEntityAndRuleDefinitions(a, nil))
 
-<<<<<<< HEAD
-			ent, err := g.RelationshipLinkedEntrances([]*base.RelationReference{
-				{
-					Type:     "document",
-					Relation: "view",
-				},
-			}, &base.RelationReference{
-				Type:     "user",
-				Relation: "",
-=======
-			ent, err := g.LinkedEntrances(&base.Entrance{
-				Type:  "document",
-				Value: "view",
-			}, &base.Entrance{
-				Type:  "user",
-				Value: "",
->>>>>>> c38c78f9
+			ent, err := g.LinkedEntrances(&base.Entrance{
+				Type:  "document",
+				Value: "view",
+			}, &base.Entrance{
+				Type:  "user",
+				Value: "",
 			})
 
 			Expect(err).ShouldNot(HaveOccurred())
@@ -212,23 +179,12 @@
 
 			g := NewLinkedGraph(NewSchemaFromEntityAndRuleDefinitions(a, nil))
 
-<<<<<<< HEAD
-			ent, err := g.RelationshipLinkedEntrances([]*base.RelationReference{
-				{
-					Type:     "document",
-					Relation: "view",
-				},
-			}, &base.RelationReference{
-				Type:     "user",
-				Relation: "",
-=======
-			ent, err := g.LinkedEntrances(&base.Entrance{
-				Type:  "document",
-				Value: "view",
-			}, &base.Entrance{
-				Type:  "user",
-				Value: "",
->>>>>>> c38c78f9
+			ent, err := g.LinkedEntrances(&base.Entrance{
+				Type:  "document",
+				Value: "view",
+			}, &base.Entrance{
+				Type:  "user",
+				Value: "",
 			})
 
 			Expect(err).ShouldNot(HaveOccurred())
@@ -287,23 +243,12 @@
 
 			g := NewLinkedGraph(NewSchemaFromEntityAndRuleDefinitions(a, nil))
 
-<<<<<<< HEAD
-			ent, err := g.RelationshipLinkedEntrances([]*base.RelationReference{
-				{
-					Type:     "document",
-					Relation: "view",
-				},
-			}, &base.RelationReference{
-				Type:     "user",
-				Relation: "",
-=======
-			ent, err := g.LinkedEntrances(&base.Entrance{
-				Type:  "document",
-				Value: "view",
-			}, &base.Entrance{
-				Type:  "user",
-				Value: "",
->>>>>>> c38c78f9
+			ent, err := g.LinkedEntrances(&base.Entrance{
+				Type:  "document",
+				Value: "view",
+			}, &base.Entrance{
+				Type:  "user",
+				Value: "",
 			})
 
 			Expect(err).ShouldNot(HaveOccurred())
@@ -366,23 +311,12 @@
 
 			g := NewLinkedGraph(NewSchemaFromEntityAndRuleDefinitions(a, nil))
 
-<<<<<<< HEAD
-			ent, err := g.RelationshipLinkedEntrances([]*base.RelationReference{
-				{
-					Type:     "document",
-					Relation: "view",
-				},
-			}, &base.RelationReference{
-				Type:     "user",
-				Relation: "",
-=======
-			ent, err := g.LinkedEntrances(&base.Entrance{
-				Type:  "document",
-				Value: "view",
-			}, &base.Entrance{
-				Type:  "user",
-				Value: "",
->>>>>>> c38c78f9
+			ent, err := g.LinkedEntrances(&base.Entrance{
+				Type:  "document",
+				Value: "view",
+			}, &base.Entrance{
+				Type:  "user",
+				Value: "",
 			})
 
 			Expect(err).ShouldNot(HaveOccurred())
@@ -432,23 +366,12 @@
 
 			g := NewLinkedGraph(NewSchemaFromEntityAndRuleDefinitions(a, nil))
 
-<<<<<<< HEAD
-			ent, err := g.RelationshipLinkedEntrances([]*base.RelationReference{
-				{
-					Type:     "document",
-					Relation: "view",
-				},
-			}, &base.RelationReference{
-				Type:     "user",
-				Relation: "",
-=======
-			ent, err := g.LinkedEntrances(&base.Entrance{
-				Type:  "document",
-				Value: "view",
-			}, &base.Entrance{
-				Type:  "user",
-				Value: "",
->>>>>>> c38c78f9
+			ent, err := g.LinkedEntrances(&base.Entrance{
+				Type:  "document",
+				Value: "view",
+			}, &base.Entrance{
+				Type:  "user",
+				Value: "",
 			})
 
 			Expect(err).ShouldNot(HaveOccurred())
@@ -530,23 +453,12 @@
 
 			g := NewLinkedGraph(NewSchemaFromEntityAndRuleDefinitions(a, nil))
 
-<<<<<<< HEAD
-			ent, err := g.RelationshipLinkedEntrances([]*base.RelationReference{
-				{
-					Type:     "document",
-					Relation: "view",
-				},
-			}, &base.RelationReference{
-				Type:     "document",
-				Relation: "viewer",
-=======
 			ent, err := g.LinkedEntrances(&base.Entrance{
 				Type:  "document",
 				Value: "view",
 			}, &base.Entrance{
 				Type:  "document",
 				Value: "viewer",
->>>>>>> c38c78f9
 			})
 
 			Expect(err).ShouldNot(HaveOccurred())
@@ -588,23 +500,12 @@
 
 			g := NewLinkedGraph(NewSchemaFromEntityAndRuleDefinitions(a, nil))
 
-<<<<<<< HEAD
-			ent, err := g.RelationshipLinkedEntrances([]*base.RelationReference{
-				{
-					Type:     "document",
-					Relation: "view",
-				},
-			}, &base.RelationReference{
-				Type:     "organization",
-				Relation: "admin",
-=======
 			ent, err := g.LinkedEntrances(&base.Entrance{
 				Type:  "document",
 				Value: "view",
 			}, &base.Entrance{
 				Type:  "organization",
 				Value: "admin",
->>>>>>> c38c78f9
 			})
 
 			Expect(err).ShouldNot(HaveOccurred())
@@ -648,23 +549,12 @@
 
 			g := NewLinkedGraph(NewSchemaFromEntityAndRuleDefinitions(a, nil))
 
-<<<<<<< HEAD
-			ent, err := g.RelationshipLinkedEntrances([]*base.RelationReference{
-				{
-					Type:     "document",
-					Relation: "view",
-				},
-			}, &base.RelationReference{
-				Type:     "container",
-				Relation: "local_admin",
-=======
 			ent, err := g.LinkedEntrances(&base.Entrance{
 				Type:  "document",
 				Value: "view",
 			}, &base.Entrance{
 				Type:  "container",
 				Value: "local_admin",
->>>>>>> c38c78f9
 			})
 
 			Expect(err).ShouldNot(HaveOccurred())
@@ -716,23 +606,12 @@
 
 			g := NewLinkedGraph(NewSchemaFromEntityAndRuleDefinitions(a, nil))
 
-<<<<<<< HEAD
-			ent, err := g.RelationshipLinkedEntrances([]*base.RelationReference{
-				{
-					Type:     "document",
-					Relation: "view",
-				},
-			}, &base.RelationReference{
-				Type:     "container",
-				Relation: "local_admin",
-=======
 			ent, err := g.LinkedEntrances(&base.Entrance{
 				Type:  "document",
 				Value: "view",
 			}, &base.Entrance{
 				Type:  "container",
 				Value: "local_admin",
->>>>>>> c38c78f9
 			})
 
 			Expect(err).ShouldNot(HaveOccurred())
@@ -775,23 +654,12 @@
 
 			g := NewLinkedGraph(NewSchemaFromEntityAndRuleDefinitions(a, nil))
 
-<<<<<<< HEAD
-			ent, err := g.RelationshipLinkedEntrances([]*base.RelationReference{
-				{
-					Type:     "document",
-					Relation: "view",
-				},
-			}, &base.RelationReference{
-				Type:     "document",
-				Relation: "viewer",
-=======
 			ent, err := g.LinkedEntrances(&base.Entrance{
 				Type:  "document",
 				Value: "view",
 			}, &base.Entrance{
 				Type:  "document",
 				Value: "viewer",
->>>>>>> c38c78f9
 			})
 
 			Expect(err).ShouldNot(HaveOccurred())
@@ -836,23 +704,12 @@
 
 			g := NewLinkedGraph(NewSchemaFromEntityAndRuleDefinitions(a, nil))
 
-<<<<<<< HEAD
-			ent, err := g.RelationshipLinkedEntrances([]*base.RelationReference{
-				{
-					Type:     "document",
-					Relation: "view",
-				},
-			}, &base.RelationReference{
-				Type:     "user",
-				Relation: "",
-=======
-			ent, err := g.LinkedEntrances(&base.Entrance{
-				Type:  "document",
-				Value: "view",
-			}, &base.Entrance{
-				Type:  "user",
-				Value: "",
->>>>>>> c38c78f9
+			ent, err := g.LinkedEntrances(&base.Entrance{
+				Type:  "document",
+				Value: "view",
+			}, &base.Entrance{
+				Type:  "user",
+				Value: "",
 			})
 
 			Expect(err).ShouldNot(HaveOccurred())
@@ -887,23 +744,12 @@
 
 			g := NewLinkedGraph(NewSchemaFromEntityAndRuleDefinitions(a, nil))
 
-<<<<<<< HEAD
-			ent, err := g.RelationshipLinkedEntrances([]*base.RelationReference{
-				{
-					Type:     "document",
-					Relation: "view",
-				},
-			}, &base.RelationReference{
-				Type:     "user",
-				Relation: "",
-=======
-			ent, err := g.LinkedEntrances(&base.Entrance{
-				Type:  "document",
-				Value: "view",
-			}, &base.Entrance{
-				Type:  "user",
-				Value: "",
->>>>>>> c38c78f9
+			ent, err := g.LinkedEntrances(&base.Entrance{
+				Type:  "document",
+				Value: "view",
+			}, &base.Entrance{
+				Type:  "user",
+				Value: "",
 			})
 
 			Expect(err).ShouldNot(HaveOccurred())
@@ -950,23 +796,12 @@
 
 			g := NewLinkedGraph(NewSchemaFromEntityAndRuleDefinitions(a, nil))
 
-<<<<<<< HEAD
-			ent, err := g.RelationshipLinkedEntrances([]*base.RelationReference{
-				{
-					Type:     "account",
-					Relation: "add_member",
-				},
-			}, &base.RelationReference{
-				Type:     "user",
-				Relation: "",
-=======
 			ent, err := g.LinkedEntrances(&base.Entrance{
 				Type:  "account",
 				Value: "add_member",
 			}, &base.Entrance{
 				Type:  "user",
 				Value: "",
->>>>>>> c38c78f9
 			})
 
 			Expect(err).ShouldNot(HaveOccurred())
@@ -1004,23 +839,12 @@
 
 			g := NewLinkedGraph(NewSchemaFromEntityAndRuleDefinitions(a, nil))
 
-<<<<<<< HEAD
-			ent, err := g.RelationshipLinkedEntrances([]*base.RelationReference{
-				{
-					Type:     "account",
-					Relation: "add_member",
-				},
-			}, &base.RelationReference{
-				Type:     "account",
-				Relation: "admin",
-=======
 			ent, err := g.LinkedEntrances(&base.Entrance{
 				Type:  "account",
 				Value: "add_member",
 			}, &base.Entrance{
 				Type:  "account",
 				Value: "admin",
->>>>>>> c38c78f9
 			})
 
 			Expect(err).ShouldNot(HaveOccurred())
@@ -1066,23 +890,12 @@
 
 			g := NewLinkedGraph(NewSchemaFromEntityAndRuleDefinitions(a, nil))
 
-<<<<<<< HEAD
-			ent, err := g.RelationshipLinkedEntrances([]*base.RelationReference{
-				{
-					Type:     "account",
-					Relation: "admin",
-				},
-			}, &base.RelationReference{
-				Type:     "account",
-				Relation: "admin",
-=======
 			ent, err := g.LinkedEntrances(&base.Entrance{
 				Type:  "account",
 				Value: "admin",
 			}, &base.Entrance{
 				Type:  "account",
 				Value: "admin",
->>>>>>> c38c78f9
 			})
 
 			Expect(err).ShouldNot(HaveOccurred())
@@ -1112,63 +925,17 @@
 		It("Case 19", func() {
 			sch, err := parser.NewParser(`
 			entity user {}
-<<<<<<< HEAD
-			entity organization {
-				relation admin @user
-				relation member @user
-			}
-			entity container {
-				relation parent @organization
-				relation local_admin @user
-				relation another @user
-				action admin = parent.admin or local_admin
-				action test = local_admin and another
-			}
-			entity document {
-				relation container @container
-				action view = container.admin or container.test
-=======
 			entity document {
 				relation viewer @user
 				attribute public boolean
 
 				permission view = viewer or public
->>>>>>> c38c78f9
-			}
-			`).Parse()
-
-			Expect(err).ShouldNot(HaveOccurred())
-
-			c := compiler.NewCompiler(true, sch)
-<<<<<<< HEAD
-			a, _, err := c.Compile()
-			Expect(err).ShouldNot(HaveOccurred())
-
-			g := NewLinkedGraph(NewSchemaFromEntityAndRuleDefinitions(a, nil))
-
-			ent, err := g.RelationshipLinkedEntrances([]*base.RelationReference{
-				{
-					Type:     "document",
-					Relation: "view",
-				},
-				{
-					Type:     "organization",
-					Relation: "member",
-				},
-			}, &base.RelationReference{
-				Type:     "user",
-				Relation: "",
-			})
-
-			Expect(err).ShouldNot(HaveOccurred())
-
-			Expect(ent).Should(Equal([]*LinkedEntrance{
-				{
-					Kind: RelationLinkedEntrance,
-					TargetEntrance: &base.RelationReference{
-						Type:     "organization",
-						Relation: "admin",
-=======
+			}
+			`).Parse()
+
+			Expect(err).ShouldNot(HaveOccurred())
+
+			c := compiler.NewCompiler(true, sch)
 			a, _, _ := c.Compile()
 
 			g := NewLinkedGraph(NewSchemaFromEntityAndRuleDefinitions(a, nil))
@@ -1305,17 +1072,11 @@
 					TargetEntrance: &base.Entrance{
 						Type:  "account",
 						Value: "balance",
->>>>>>> c38c78f9
-					},
-					TupleSetRelation: "",
-				},
-				{
-					Kind: RelationLinkedEntrance,
-<<<<<<< HEAD
-					TargetEntrance: &base.RelationReference{
-						Type:     "container",
-						Relation: "local_admin",
-=======
+					},
+					TupleSetRelation: "",
+				},
+				{
+					Kind: RelationLinkedEntrance,
 					TargetEntrance: &base.Entrance{
 						Type:  "account",
 						Value: "owner",
@@ -1327,17 +1088,11 @@
 					TargetEntrance: &base.Entrance{
 						Type:  "organization",
 						Value: "balance",
->>>>>>> c38c78f9
-					},
-					TupleSetRelation: "",
-				},
-				{
-					Kind: RelationLinkedEntrance,
-<<<<<<< HEAD
-					TargetEntrance: &base.RelationReference{
-						Type:     "container",
-						Relation: "another",
-=======
+					},
+					TupleSetRelation: "",
+				},
+				{
+					Kind: RelationLinkedEntrance,
 					TargetEntrance: &base.Entrance{
 						Type:  "organization",
 						Value: "owner",
@@ -1405,17 +1160,11 @@
 					TargetEntrance: &base.Entrance{
 						Type:  "account",
 						Value: "withdraw",
->>>>>>> c38c78f9
-					},
-					TupleSetRelation: "",
-				},
-				{
-					Kind: RelationLinkedEntrance,
-<<<<<<< HEAD
-					TargetEntrance: &base.RelationReference{
-						Type:     "organization",
-						Relation: "member",
-=======
+					},
+					TupleSetRelation: "",
+				},
+				{
+					Kind: RelationLinkedEntrance,
 					TargetEntrance: &base.Entrance{
 						Type:  "account",
 						Value: "owner",
@@ -1427,7 +1176,6 @@
 					TargetEntrance: &base.Entrance{
 						Type:  "organization",
 						Value: "balance",
->>>>>>> c38c78f9
 					},
 					TupleSetRelation: "",
 				},
