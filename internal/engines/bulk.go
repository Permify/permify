package engines

import (
	"context"
	"sort"
	"sync"
	"sync/atomic"

	"golang.org/x/sync/errgroup"
	"golang.org/x/sync/semaphore"

	"github.com/Permify/permify/internal/invoke"
	"github.com/Permify/permify/internal/storage/memory/utils"
	base "github.com/Permify/permify/pkg/pb/base/v1"
)

type BulkCheckerType string

const (
	BULK_SUBJECT BulkCheckerType = "subject"
	BULK_ENTITY  BulkCheckerType = "entity"
)

// BulkCheckerRequest is a struct for a permission check request and the channel to send the result.
type BulkCheckerRequest struct {
	Request *base.PermissionCheckRequest
	Result  base.CheckResult
}

// BulkChecker is a struct for checking permissions in bulk.
// It processes permission check requests concurrently and maintains a sorted list of these requests.
type BulkChecker struct {
	// typ defines the type of bulk checking being performed.
	// It distinguishes between different modes of operation within the BulkChecker,
	// such as whether the check is focused on entities, subjects, or another criterion.
	typ BulkCheckerType

	checker invoke.Check
	// RequestChan is the input queue for permission check requests.
	// Incoming requests are received on this channel and processed by the BulkChecker.
	RequestChan chan BulkCheckerRequest

	// ctx is the context used to manage goroutines and handle cancellation.
	// It allows for graceful shutdown of all goroutines when the context is canceled.
	ctx context.Context

	// g is an errgroup used for managing multiple goroutines.
	// It allows BulkChecker to wait for all goroutines to finish and to capture any errors they may return.
	g *errgroup.Group

	// concurrencyLimit is the maximum number of concurrent permission checks that can be processed at one time.
	// It controls the level of parallelism within the BulkChecker.
	concurrencyLimit int

	// callback is a function that handles the result of each permission check.
	// It is called with the entity ID and the result of the permission check (e.g., allowed or denied).
<<<<<<< HEAD
	callback func(entityID, permission, ct string)
=======
	callback func(entityID, permission string, ct string)
>>>>>>> 46944414

	// sortedList is a slice that stores BulkCheckerRequest objects.
	// This list is maintained in a sorted order based on some criteria, such as the entity ID.
	list []BulkCheckerRequest

	// mu is a mutex used for thread-safe access to the sortedList.
	// It ensures that only one goroutine can modify the sortedList at a time, preventing data races.
	mu sync.Mutex

	// wg is a WaitGroup used to coordinate the completion of request collection.
	// It ensures that all requests are collected and processed before ExecuteRequests begins execution.
	// The WaitGroup helps to synchronize the collection of requests with the execution of those requests,
	// preventing race conditions where the execution starts before all requests are collected.
	wg *sync.WaitGroup
}

// NewBulkChecker creates a new BulkChecker instance.
// ctx: context for managing goroutines and cancellation
// engine: the CheckEngine to use for permission checks
// callback: a callback function that handles the result of each permission check
// concurrencyLimit: the maximum number of concurrent permission checks
<<<<<<< HEAD
func NewBulkChecker(ctx context.Context, checker invoke.Check, typ BulkCheckerType, callback func(entityID, permission, ct string), concurrencyLimit int) *BulkChecker {
=======
func NewBulkChecker(ctx context.Context, checker invoke.Check, typ BulkCheckerType, callback func(entityID, permission string, ct string), concurrencyLimit int) *BulkChecker {
>>>>>>> 46944414
	bc := &BulkChecker{
		RequestChan:      make(chan BulkCheckerRequest),
		checker:          checker,
		g:                &errgroup.Group{},
		concurrencyLimit: concurrencyLimit,
		ctx:              ctx,
		callback:         callback,
		typ:              typ,
		wg:               &sync.WaitGroup{},
	}

	// Start processing requests in a separate goroutine
	// Use a WaitGroup to ensure all requests are collected before proceeding
	var wg sync.WaitGroup
	wg.Add(1)
	go func() {
		defer wg.Done() // Signal that the request collection is finished
		bc.CollectAndSortRequests()
	}()

	bc.wg = &wg // Store the WaitGroup for future use

	return bc
}

// CollectAndSortRequests processes incoming requests and maintains a sorted list.
func (bc *BulkChecker) CollectAndSortRequests() {
	for {
		select {
		case req, ok := <-bc.RequestChan:
			if !ok {
				// Channel closed, process remaining requests
				return
			}

			bc.mu.Lock()
			bc.list = append(bc.list, req)
			// Optionally, you could sort here or later in ExecuteRequests
			bc.mu.Unlock()

		case <-bc.ctx.Done():
			return
		}
	}
}

// StopCollectingRequests Signal to stop collecting requests and close the channel
func (bc *BulkChecker) StopCollectingRequests() {
	bc.mu.Lock()
	defer bc.mu.Unlock()
	// Close the channel to signal no more requests will be sent
	close(bc.RequestChan)
}

// sortRequests sorts the sortedList based on the type (entity or subject).
func (bc *BulkChecker) sortRequests() {
	if bc.typ == BULK_ENTITY {
		sort.Slice(bc.list, func(i, j int) bool {
			return bc.list[i].Request.GetEntity().GetId() < bc.list[j].Request.GetEntity().GetId()
		})
	} else if bc.typ == BULK_SUBJECT {
		sort.Slice(bc.list, func(i, j int) bool {
			return bc.list[i].Request.GetSubject().GetId() < bc.list[j].Request.GetSubject().GetId()
		})
	}
}

// ExecuteRequests begins processing permission check requests from the sorted list.
func (bc *BulkChecker) ExecuteRequests(size uint32) error {
	// Stop collecting new requests and close the RequestChan to ensure no more requests are added
	bc.StopCollectingRequests()

	// Wait for request collection to complete before proceeding
	bc.wg.Wait()

	// Track the number of successful permission checks
	successCount := int64(0)
	// Semaphore to control the maximum number of concurrent permission checks
	sem := semaphore.NewWeighted(int64(bc.concurrencyLimit))
	var mu sync.Mutex

	// Lock the mutex to prevent race conditions while sorting and copying the list of requests
	bc.mu.Lock()
	bc.sortRequests()                                      // Sort requests based on id
	listCopy := append([]BulkCheckerRequest{}, bc.list...) // Create a copy of the list to avoid modifying the original during processing
	bc.mu.Unlock()                                         // Unlock the mutex after sorting and copying

	// Pre-allocate a slice to store the results of the permission checks
	results := make([]base.CheckResult, len(listCopy))
	// Track the index of the last processed request to ensure results are processed in order
	processedIndex := 0

	// Loop through each request in the copied list
	for i, currentRequest := range listCopy {
		// If we've reached the success limit, stop processing further requests
		if atomic.LoadInt64(&successCount) >= int64(size) {
			break
		}

		index := i
		req := currentRequest

		// Use errgroup to manage the goroutines, which allows for error handling and synchronization
		bc.g.Go(func() error {
			// Acquire a slot in the semaphore to control concurrency
			if err := sem.Acquire(bc.ctx, 1); err != nil {
				return err // Return an error if semaphore acquisition fails
			}
			defer sem.Release(1) // Ensure the semaphore slot is released after processing

			var result base.CheckResult
			if req.Result == base.CheckResult_CHECK_RESULT_UNSPECIFIED {
				// Perform the permission check if the result is not already specified
				cr, err := bc.checker.Check(bc.ctx, req.Request)
				if err != nil {
					return err // Return an error if the check fails
				}
				result = cr.GetCan() // Get the result from the check
			} else {
				// Use the already specified result
				result = req.Result
			}

			// Lock the mutex to safely update shared resources
			mu.Lock()
			results[index] = result // Store the result in the pre-allocated slice

			// Process the results in order, starting from the current processed index
			for processedIndex < len(listCopy) && results[processedIndex] != base.CheckResult_CHECK_RESULT_UNSPECIFIED {
				// If the result at the processed index is allowed, call the callback function
				if results[processedIndex] == base.CheckResult_CHECK_RESULT_ALLOWED {
					if atomic.AddInt64(&successCount, 1) <= int64(size) {
						ct := ""
						if processedIndex+1 < len(listCopy) {
							// If there is a next item, create a continuous token with the next ID
							if bc.typ == BULK_ENTITY {
								ct = utils.NewContinuousToken(listCopy[processedIndex+1].Request.GetEntity().GetId()).Encode().String()
							} else if bc.typ == BULK_SUBJECT {
								ct = utils.NewContinuousToken(listCopy[processedIndex+1].Request.GetSubject().GetId()).Encode().String()
							}
						}
						// Depending on the type of check (entity or subject), call the appropriate callback
						if bc.typ == BULK_ENTITY {
							bc.callback(listCopy[processedIndex].Request.GetEntity().GetId(), req.Request.GetPermission(), ct)
						} else if bc.typ == BULK_SUBJECT {
							bc.callback(listCopy[processedIndex].Request.GetSubject().GetId(), req.Request.GetPermission(), ct)
						}
					}
				}
				processedIndex++ // Move to the next index for processing
			}
			mu.Unlock() // Unlock the mutex after updating the results and processed index

			return nil // Return nil to indicate successful processing
		})
	}

	// Wait for all goroutines to complete and check for any errors
	if err := bc.g.Wait(); err != nil {
		return err // Return the error if any goroutine returned an error
	}

	return nil // Return nil if all processing completed successfully
}

// BulkEntityPublisher is a struct for streaming permission check results.
type BulkEntityPublisher struct {
	bulkChecker *BulkChecker

	request *base.PermissionsLookupEntityRequest
	// context to manage goroutines and cancellation
	ctx context.Context
}

// NewBulkEntityPublisher creates a new BulkStreamer instance.
func NewBulkEntityPublisher(ctx context.Context, request *base.PermissionsLookupEntityRequest, bulkChecker *BulkChecker) *BulkEntityPublisher {
	return &BulkEntityPublisher{
		bulkChecker: bulkChecker,
		request:     request,
		ctx:         ctx,
	}
}

// Publish publishes a permission check request to the BulkChecker.
<<<<<<< HEAD
func (s *BulkEntityPublisher) Publish(entity *base.Entity, metadata *base.PermissionCheckRequestMetadata, context *base.Context, result base.CheckResult, permissionChecks *VisitsMap) {
	for _, permission := range s.request.GetPermissions() {
		if !permissionChecks.AddER(entity, permission) {
=======
func (s *BulkEntityPublisher) Publish(entity *base.Entity, metadata *base.PermissionCheckRequestMetadata, context *base.Context, result base.CheckResult, permissionChecks *ERMap) {
	for _, permission := range s.request.GetPermissions() {
		if !permissionChecks.Add(entity, permission) {
>>>>>>> 46944414
			continue
		}
		s.bulkChecker.RequestChan <- BulkCheckerRequest{
			Request: &base.PermissionCheckRequest{
				TenantId:   s.request.GetTenantId(),
				Metadata:   metadata,
				Entity:     entity,
				Permission: permission,
				Subject:    s.request.GetSubject(),
				Context:    context,
			},
			Result: result,
		}
	}
}

// BulkSubjectPublisher is a struct for streaming permission check results.
type BulkSubjectPublisher struct {
	bulkChecker *BulkChecker

	request *base.PermissionLookupSubjectRequest
	// context to manage goroutines and cancellation
	ctx context.Context
}

// NewBulkSubjectPublisher creates a new BulkStreamer instance.
func NewBulkSubjectPublisher(ctx context.Context, request *base.PermissionLookupSubjectRequest, bulkChecker *BulkChecker) *BulkSubjectPublisher {
	return &BulkSubjectPublisher{
		bulkChecker: bulkChecker,
		request:     request,
		ctx:         ctx,
	}
}

// Publish publishes a permission check request to the BulkChecker.
func (s *BulkSubjectPublisher) Publish(subject *base.Subject, metadata *base.PermissionCheckRequestMetadata, context *base.Context, result base.CheckResult) {
	s.bulkChecker.RequestChan <- BulkCheckerRequest{
		Request: &base.PermissionCheckRequest{
			TenantId:   s.request.GetTenantId(),
			Metadata:   metadata,
			Entity:     s.request.GetEntity(),
			Permission: s.request.GetPermission(),
			Subject:    subject,
			Context:    context,
		},
		Result: result,
	}
}<|MERGE_RESOLUTION|>--- conflicted
+++ resolved
@@ -54,11 +54,7 @@
 
 	// callback is a function that handles the result of each permission check.
 	// It is called with the entity ID and the result of the permission check (e.g., allowed or denied).
-<<<<<<< HEAD
 	callback func(entityID, permission, ct string)
-=======
-	callback func(entityID, permission string, ct string)
->>>>>>> 46944414
 
 	// sortedList is a slice that stores BulkCheckerRequest objects.
 	// This list is maintained in a sorted order based on some criteria, such as the entity ID.
@@ -80,11 +76,7 @@
 // engine: the CheckEngine to use for permission checks
 // callback: a callback function that handles the result of each permission check
 // concurrencyLimit: the maximum number of concurrent permission checks
-<<<<<<< HEAD
 func NewBulkChecker(ctx context.Context, checker invoke.Check, typ BulkCheckerType, callback func(entityID, permission, ct string), concurrencyLimit int) *BulkChecker {
-=======
-func NewBulkChecker(ctx context.Context, checker invoke.Check, typ BulkCheckerType, callback func(entityID, permission string, ct string), concurrencyLimit int) *BulkChecker {
->>>>>>> 46944414
 	bc := &BulkChecker{
 		RequestChan:      make(chan BulkCheckerRequest),
 		checker:          checker,
@@ -229,7 +221,9 @@
 						// Depending on the type of check (entity or subject), call the appropriate callback
 						if bc.typ == BULK_ENTITY {
 							bc.callback(listCopy[processedIndex].Request.GetEntity().GetId(), req.Request.GetPermission(), ct)
+							bc.callback(listCopy[processedIndex].Request.GetEntity().GetId(), req.Request.GetPermission(), ct)
 						} else if bc.typ == BULK_SUBJECT {
+							bc.callback(listCopy[processedIndex].Request.GetSubject().GetId(), req.Request.GetPermission(), ct)
 							bc.callback(listCopy[processedIndex].Request.GetSubject().GetId(), req.Request.GetPermission(), ct)
 						}
 					}
@@ -269,15 +263,9 @@
 }
 
 // Publish publishes a permission check request to the BulkChecker.
-<<<<<<< HEAD
 func (s *BulkEntityPublisher) Publish(entity *base.Entity, metadata *base.PermissionCheckRequestMetadata, context *base.Context, result base.CheckResult, permissionChecks *VisitsMap) {
 	for _, permission := range s.request.GetPermissions() {
 		if !permissionChecks.AddER(entity, permission) {
-=======
-func (s *BulkEntityPublisher) Publish(entity *base.Entity, metadata *base.PermissionCheckRequestMetadata, context *base.Context, result base.CheckResult, permissionChecks *ERMap) {
-	for _, permission := range s.request.GetPermissions() {
-		if !permissionChecks.Add(entity, permission) {
->>>>>>> 46944414
 			continue
 		}
 		s.bulkChecker.RequestChan <- BulkCheckerRequest{
