package engines

import (
	"context"
	"sort"
	"sync"
	"sync/atomic"

	"golang.org/x/sync/errgroup"
	"golang.org/x/sync/semaphore"

	"github.com/Permify/permify/internal/invoke"
	"github.com/Permify/permify/internal/storage/memory/utils"
	base "github.com/Permify/permify/pkg/pb/base/v1"
)

type BulkCheckerType string

const (
	BULK_SUBJECT BulkCheckerType = "subject"
	BULK_ENTITY  BulkCheckerType = "entity"
)

// BulkCheckerRequest is a struct for a permission check request and the channel to send the result.
type BulkCheckerRequest struct {
	Request *base.PermissionCheckRequest
	Result  base.CheckResult
}

// BulkChecker is a struct for checking permissions in bulk.
// It processes permission check requests concurrently and maintains a sorted list of these requests.
type BulkChecker struct {
	// typ defines the type of bulk checking being performed.
	// It distinguishes between different modes of operation within the BulkChecker,
	// such as whether the check is focused on entities, subjects, or another criterion.
	typ BulkCheckerType

	checker invoke.Check
	// RequestChan is the input queue for permission check requests.
	// Incoming requests are received on this channel and processed by the BulkChecker.
	RequestChan chan BulkCheckerRequest

	// ctx is the context used to manage goroutines and handle cancellation.
	// It allows for graceful shutdown of all goroutines when the context is canceled.
	ctx context.Context

	// g is an errgroup used for managing multiple goroutines.
	// It allows BulkChecker to wait for all goroutines to finish and to capture any errors they may return.
	g *errgroup.Group

	// concurrencyLimit is the maximum number of concurrent permission checks that can be processed at one time.
	// It controls the level of parallelism within the BulkChecker.
	concurrencyLimit int
<<<<<<< HEAD
	// callback function to handle the result of each permission check
	callback func(entityID, permission string, result base.CheckResult)
=======

	// callback is a function that handles the result of each permission check.
	// It is called with the entity ID and the result of the permission check (e.g., allowed or denied).
	callback func(entityID, ct string)

	// sortedList is a slice that stores BulkCheckerRequest objects.
	// This list is maintained in a sorted order based on some criteria, such as the entity ID.
	list []BulkCheckerRequest

	// mu is a mutex used for thread-safe access to the sortedList.
	// It ensures that only one goroutine can modify the sortedList at a time, preventing data races.
	mu sync.Mutex

	// wg is a WaitGroup used to coordinate the completion of request collection.
	// It ensures that all requests are collected and processed before ExecuteRequests begins execution.
	// The WaitGroup helps to synchronize the collection of requests with the execution of those requests,
	// preventing race conditions where the execution starts before all requests are collected.
	wg *sync.WaitGroup
>>>>>>> c38c78f9
}

// NewBulkChecker creates a new BulkChecker instance.
// ctx: context for managing goroutines and cancellation
// engine: the CheckEngine to use for permission checks
// callback: a callback function that handles the result of each permission check
// concurrencyLimit: the maximum number of concurrent permission checks
<<<<<<< HEAD
func NewBulkChecker(ctx context.Context, checker invoke.Check, callback func(entityID, permission string, result base.CheckResult), concurrencyLimit int) *BulkChecker {
	return &BulkChecker{
=======
func NewBulkChecker(ctx context.Context, checker invoke.Check, typ BulkCheckerType, callback func(entityID, ct string), concurrencyLimit int) *BulkChecker {
	bc := &BulkChecker{
>>>>>>> c38c78f9
		RequestChan:      make(chan BulkCheckerRequest),
		checker:          checker,
		g:                &errgroup.Group{},
		concurrencyLimit: concurrencyLimit,
		ctx:              ctx,
		callback:         callback,
		typ:              typ,
		wg:               &sync.WaitGroup{},
	}

	// Start processing requests in a separate goroutine
	// Use a WaitGroup to ensure all requests are collected before proceeding
	var wg sync.WaitGroup
	wg.Add(1)
	go func() {
		defer wg.Done() // Signal that the request collection is finished
		bc.CollectAndSortRequests()
	}()

	bc.wg = &wg // Store the WaitGroup for future use

	return bc
}

// CollectAndSortRequests processes incoming requests and maintains a sorted list.
func (bc *BulkChecker) CollectAndSortRequests() {
	for {
		select {
		case req, ok := <-bc.RequestChan:
			if !ok {
				// Channel closed, process remaining requests
				return
			}

<<<<<<< HEAD
					if typ == BULK_ENTITY {
						// call the callback with the result
						c.callback(req.Request.GetEntity().GetId(), req.Request.GetPermission(), result.Can)
					} else if typ == BULK_SUBJECT {
						c.callback(req.Request.GetSubject().GetId(), req.Request.GetPermission(), result.Can)
					}

				} else {
					if typ == BULK_ENTITY {
						// call the callback with the result
						c.callback(req.Request.GetEntity().GetId(), req.Request.GetPermission(), req.Result)
					} else if typ == BULK_SUBJECT {
						c.callback(req.Request.GetSubject().GetId(), req.Request.GetPermission(), req.Result)
					}
				}
				return nil
			})
=======
			bc.mu.Lock()
			bc.list = append(bc.list, req)
			// Optionally, you could sort here or later in ExecuteRequests
			bc.mu.Unlock()

		case <-bc.ctx.Done():
			return
>>>>>>> c38c78f9
		}
	}
}

// StopCollectingRequests Signal to stop collecting requests and close the channel
func (bc *BulkChecker) StopCollectingRequests() {
	bc.mu.Lock()
	defer bc.mu.Unlock()
	// Close the channel to signal no more requests will be sent
	close(bc.RequestChan)
}

// sortRequests sorts the sortedList based on the type (entity or subject).
func (bc *BulkChecker) sortRequests() {
	if bc.typ == BULK_ENTITY {
		sort.Slice(bc.list, func(i, j int) bool {
			return bc.list[i].Request.GetEntity().GetId() < bc.list[j].Request.GetEntity().GetId()
		})
	} else if bc.typ == BULK_SUBJECT {
		sort.Slice(bc.list, func(i, j int) bool {
			return bc.list[i].Request.GetSubject().GetId() < bc.list[j].Request.GetSubject().GetId()
		})
	}
}

// ExecuteRequests begins processing permission check requests from the sorted list.
func (bc *BulkChecker) ExecuteRequests(size uint32) error {
	// Stop collecting new requests and close the RequestChan to ensure no more requests are added
	bc.StopCollectingRequests()

	// Wait for request collection to complete before proceeding
	bc.wg.Wait()

	// Track the number of successful permission checks
	successCount := int64(0)
	// Semaphore to control the maximum number of concurrent permission checks
	sem := semaphore.NewWeighted(int64(bc.concurrencyLimit))
	var mu sync.Mutex

	// Lock the mutex to prevent race conditions while sorting and copying the list of requests
	bc.mu.Lock()
	bc.sortRequests()                                      // Sort requests based on id
	listCopy := append([]BulkCheckerRequest{}, bc.list...) // Create a copy of the list to avoid modifying the original during processing
	bc.mu.Unlock()                                         // Unlock the mutex after sorting and copying

	// Pre-allocate a slice to store the results of the permission checks
	results := make([]base.CheckResult, len(listCopy))
	// Track the index of the last processed request to ensure results are processed in order
	processedIndex := 0

	// Loop through each request in the copied list
	for i, currentRequest := range listCopy {
		// If we've reached the success limit, stop processing further requests
		if atomic.LoadInt64(&successCount) >= int64(size) {
			break
		}

		index := i
		req := currentRequest

		// Use errgroup to manage the goroutines, which allows for error handling and synchronization
		bc.g.Go(func() error {
			// Acquire a slot in the semaphore to control concurrency
			if err := sem.Acquire(bc.ctx, 1); err != nil {
				return err // Return an error if semaphore acquisition fails
			}
			defer sem.Release(1) // Ensure the semaphore slot is released after processing

			var result base.CheckResult
			if req.Result == base.CheckResult_CHECK_RESULT_UNSPECIFIED {
				// Perform the permission check if the result is not already specified
				cr, err := bc.checker.Check(bc.ctx, req.Request)
				if err != nil {
					return err // Return an error if the check fails
				}
				result = cr.GetCan() // Get the result from the check
			} else {
				// Use the already specified result
				result = req.Result
			}

			// Lock the mutex to safely update shared resources
			mu.Lock()
			results[index] = result // Store the result in the pre-allocated slice

			// Process the results in order, starting from the current processed index
			for processedIndex < len(listCopy) && results[processedIndex] != base.CheckResult_CHECK_RESULT_UNSPECIFIED {
				// If the result at the processed index is allowed, call the callback function
				if results[processedIndex] == base.CheckResult_CHECK_RESULT_ALLOWED {
					if atomic.AddInt64(&successCount, 1) <= int64(size) {
						ct := ""
						if processedIndex+1 < len(listCopy) {
							// If there is a next item, create a continuous token with the next ID
							if bc.typ == BULK_ENTITY {
								ct = utils.NewContinuousToken(listCopy[processedIndex+1].Request.GetEntity().GetId()).Encode().String()
							} else if bc.typ == BULK_SUBJECT {
								ct = utils.NewContinuousToken(listCopy[processedIndex+1].Request.GetSubject().GetId()).Encode().String()
							}
						}
						// Depending on the type of check (entity or subject), call the appropriate callback
						if bc.typ == BULK_ENTITY {
							bc.callback(listCopy[processedIndex].Request.GetEntity().GetId(), ct)
						} else if bc.typ == BULK_SUBJECT {
							bc.callback(listCopy[processedIndex].Request.GetSubject().GetId(), ct)
						}
					}
				}
				processedIndex++ // Move to the next index for processing
			}
			mu.Unlock() // Unlock the mutex after updating the results and processed index

			return nil // Return nil to indicate successful processing
		})
	}

	// Wait for all goroutines to complete and check for any errors
	if err := bc.g.Wait(); err != nil {
		return err // Return the error if any goroutine returned an error
	}

	return nil // Return nil if all processing completed successfully
}

// BulkEntityPublisher is a struct for streaming permission check results.
type BulkEntityPublisher struct {
	bulkChecker *BulkChecker

	request *base.PermissionLookupEntityRequest
	// context to manage goroutines and cancellation
	ctx context.Context
}

// NewBulkEntityPublisher creates a new BulkStreamer instance.
func NewBulkEntityPublisher(ctx context.Context, request *base.PermissionLookupEntityRequest, bulkChecker *BulkChecker) *BulkEntityPublisher {
	return &BulkEntityPublisher{
		bulkChecker: bulkChecker,
		request:     request,
		ctx:         ctx,
	}
}

// Publish publishes a permission check request to the BulkChecker.
func (s *BulkEntityPublisher) Publish(entity *base.Entity, metadata *base.PermissionCheckRequestMetadata, context *base.Context, result base.CheckResult, permissionChecks *ERMap) {
	for _, permission := range s.request.GetPermissions() {
		if !permissionChecks.Add(entity, permission) {
			continue
		}
		s.bulkChecker.RequestChan <- BulkCheckerRequest{
			Request: &base.PermissionCheckRequest{
				TenantId:   s.request.GetTenantId(),
				Metadata:   metadata,
				Entity:     entity,
				Permission: permission,
				Subject:    s.request.GetSubject(),
				Context:    context,
			},
			Result: result,
		}
	}
}

// BulkSubjectPublisher is a struct for streaming permission check results.
type BulkSubjectPublisher struct {
	bulkChecker *BulkChecker

	request *base.PermissionLookupSubjectRequest
	// context to manage goroutines and cancellation
	ctx context.Context
}

// NewBulkSubjectPublisher creates a new BulkStreamer instance.
func NewBulkSubjectPublisher(ctx context.Context, request *base.PermissionLookupSubjectRequest, bulkChecker *BulkChecker) *BulkSubjectPublisher {
	return &BulkSubjectPublisher{
		bulkChecker: bulkChecker,
		request:     request,
		ctx:         ctx,
	}
}

// Publish publishes a permission check request to the BulkChecker.
func (s *BulkSubjectPublisher) Publish(subject *base.Subject, metadata *base.PermissionCheckRequestMetadata, context *base.Context, result base.CheckResult) {
	s.bulkChecker.RequestChan <- BulkCheckerRequest{
		Request: &base.PermissionCheckRequest{
			TenantId:   s.request.GetTenantId(),
			Metadata:   metadata,
			Entity:     s.request.GetEntity(),
			Permission: s.request.GetPermission(),
			Subject:    subject,
			Context:    context,
		},
		Result: result,
	}
}<|MERGE_RESOLUTION|>--- conflicted
+++ resolved
@@ -51,14 +51,10 @@
 	// concurrencyLimit is the maximum number of concurrent permission checks that can be processed at one time.
 	// It controls the level of parallelism within the BulkChecker.
 	concurrencyLimit int
-<<<<<<< HEAD
-	// callback function to handle the result of each permission check
-	callback func(entityID, permission string, result base.CheckResult)
-=======
 
 	// callback is a function that handles the result of each permission check.
 	// It is called with the entity ID and the result of the permission check (e.g., allowed or denied).
-	callback func(entityID, ct string)
+	callback func(entityID, permission, ct string)
 
 	// sortedList is a slice that stores BulkCheckerRequest objects.
 	// This list is maintained in a sorted order based on some criteria, such as the entity ID.
@@ -73,7 +69,6 @@
 	// The WaitGroup helps to synchronize the collection of requests with the execution of those requests,
 	// preventing race conditions where the execution starts before all requests are collected.
 	wg *sync.WaitGroup
->>>>>>> c38c78f9
 }
 
 // NewBulkChecker creates a new BulkChecker instance.
@@ -81,13 +76,8 @@
 // engine: the CheckEngine to use for permission checks
 // callback: a callback function that handles the result of each permission check
 // concurrencyLimit: the maximum number of concurrent permission checks
-<<<<<<< HEAD
-func NewBulkChecker(ctx context.Context, checker invoke.Check, callback func(entityID, permission string, result base.CheckResult), concurrencyLimit int) *BulkChecker {
-	return &BulkChecker{
-=======
-func NewBulkChecker(ctx context.Context, checker invoke.Check, typ BulkCheckerType, callback func(entityID, ct string), concurrencyLimit int) *BulkChecker {
+func NewBulkChecker(ctx context.Context, checker invoke.Check, typ BulkCheckerType, callback func(entityID, permission, ct string), concurrencyLimit int) *BulkChecker {
 	bc := &BulkChecker{
->>>>>>> c38c78f9
 		RequestChan:      make(chan BulkCheckerRequest),
 		checker:          checker,
 		g:                &errgroup.Group{},
@@ -122,25 +112,6 @@
 				return
 			}
 
-<<<<<<< HEAD
-					if typ == BULK_ENTITY {
-						// call the callback with the result
-						c.callback(req.Request.GetEntity().GetId(), req.Request.GetPermission(), result.Can)
-					} else if typ == BULK_SUBJECT {
-						c.callback(req.Request.GetSubject().GetId(), req.Request.GetPermission(), result.Can)
-					}
-
-				} else {
-					if typ == BULK_ENTITY {
-						// call the callback with the result
-						c.callback(req.Request.GetEntity().GetId(), req.Request.GetPermission(), req.Result)
-					} else if typ == BULK_SUBJECT {
-						c.callback(req.Request.GetSubject().GetId(), req.Request.GetPermission(), req.Result)
-					}
-				}
-				return nil
-			})
-=======
 			bc.mu.Lock()
 			bc.list = append(bc.list, req)
 			// Optionally, you could sort here or later in ExecuteRequests
@@ -148,7 +119,6 @@
 
 		case <-bc.ctx.Done():
 			return
->>>>>>> c38c78f9
 		}
 	}
 }
@@ -250,9 +220,9 @@
 						}
 						// Depending on the type of check (entity or subject), call the appropriate callback
 						if bc.typ == BULK_ENTITY {
-							bc.callback(listCopy[processedIndex].Request.GetEntity().GetId(), ct)
+							bc.callback(listCopy[processedIndex].Request.GetEntity().GetId(), req.Request.GetPermission(), ct)
 						} else if bc.typ == BULK_SUBJECT {
-							bc.callback(listCopy[processedIndex].Request.GetSubject().GetId(), ct)
+							bc.callback(listCopy[processedIndex].Request.GetSubject().GetId(), req.Request.GetPermission(), ct)
 						}
 					}
 				}
@@ -276,13 +246,13 @@
 type BulkEntityPublisher struct {
 	bulkChecker *BulkChecker
 
-	request *base.PermissionLookupEntityRequest
+	request *base.PermissionsLookupEntityRequest
 	// context to manage goroutines and cancellation
 	ctx context.Context
 }
 
 // NewBulkEntityPublisher creates a new BulkStreamer instance.
-func NewBulkEntityPublisher(ctx context.Context, request *base.PermissionLookupEntityRequest, bulkChecker *BulkChecker) *BulkEntityPublisher {
+func NewBulkEntityPublisher(ctx context.Context, request *base.PermissionsLookupEntityRequest, bulkChecker *BulkChecker) *BulkEntityPublisher {
 	return &BulkEntityPublisher{
 		bulkChecker: bulkChecker,
 		request:     request,
@@ -291,9 +261,9 @@
 }
 
 // Publish publishes a permission check request to the BulkChecker.
-func (s *BulkEntityPublisher) Publish(entity *base.Entity, metadata *base.PermissionCheckRequestMetadata, context *base.Context, result base.CheckResult, permissionChecks *ERMap) {
+func (s *BulkEntityPublisher) Publish(entity *base.Entity, metadata *base.PermissionCheckRequestMetadata, context *base.Context, result base.CheckResult, permissionChecks *VisitsMap) {
 	for _, permission := range s.request.GetPermissions() {
-		if !permissionChecks.Add(entity, permission) {
+		if !permissionChecks.AddER(entity, permission) {
 			continue
 		}
 		s.bulkChecker.RequestChan <- BulkCheckerRequest{
