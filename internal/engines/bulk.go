package engines

import (
	"context"
	"sort"
	"sync"
	"sync/atomic"

	"golang.org/x/sync/errgroup"
	"golang.org/x/sync/semaphore"

	"github.com/Permify/permify/internal/invoke"
	"github.com/Permify/permify/internal/storage/memory/utils"
	base "github.com/Permify/permify/pkg/pb/base/v1"
)

type BulkCheckerType string

const (
	BULK_SUBJECT BulkCheckerType = "subject"
	BULK_ENTITY  BulkCheckerType = "entity"
)

// BulkCheckerRequest is a struct for a permission check request and the channel to send the result.
type BulkCheckerRequest struct {
	Request *base.PermissionCheckRequest
	Result  base.CheckResult
}

// BulkChecker is a struct for checking permissions in bulk.
// It processes permission check requests concurrently and maintains a sorted list of these requests.
type BulkChecker struct {
	// typ defines the type of bulk checking being performed.
	// It distinguishes between different modes of operation within the BulkChecker,
	// such as whether the check is focused on entities, subjects, or another criterion.
	typ BulkCheckerType

	checker invoke.Check
	// RequestChan is the input queue for permission check requests.
	// Incoming requests are received on this channel and processed by the BulkChecker.
	RequestChan chan BulkCheckerRequest

	// ctx is the context used to manage goroutines and handle cancellation.
	// It allows for graceful shutdown of all goroutines when the context is canceled.
	ctx context.Context

	// g is an errgroup used for managing multiple goroutines.
	// It allows BulkChecker to wait for all goroutines to finish and to capture any errors they may return.
	g *errgroup.Group

	// concurrencyLimit is the maximum number of concurrent permission checks that can be processed at one time.
	// It controls the level of parallelism within the BulkChecker.
	concurrencyLimit int
<<<<<<< HEAD
	// callback function to handle the result of each permission check
	callback func(entityID, permission string, result base.CheckResult)
=======

	// callback is a function that handles the result of each permission check.
	// It is called with the entity ID and the result of the permission check (e.g., allowed or denied).
	callback func(entityID, permission string, ct string)

	// sortedList is a slice that stores BulkCheckerRequest objects.
	// This list is maintained in a sorted order based on some criteria, such as the entity ID.
	list []BulkCheckerRequest

	// mu is a mutex used for thread-safe access to the sortedList.
	// It ensures that only one goroutine can modify the sortedList at a time, preventing data races.
	mu sync.Mutex

	// wg is a WaitGroup used to coordinate the completion of request collection.
	// It ensures that all requests are collected and processed before ExecuteRequests begins execution.
	// The WaitGroup helps to synchronize the collection of requests with the execution of those requests,
	// preventing race conditions where the execution starts before all requests are collected.
	wg *sync.WaitGroup
>>>>>>> e3d94fd5
}

// NewBulkChecker creates a new BulkChecker instance.
// ctx: context for managing goroutines and cancellation
// engine: the CheckEngine to use for permission checks
// callback: a callback function that handles the result of each permission check
// concurrencyLimit: the maximum number of concurrent permission checks
<<<<<<< HEAD
func NewBulkChecker(ctx context.Context, checker invoke.Check, callback func(entityID, permission string, result base.CheckResult), concurrencyLimit int) *BulkChecker {
	return &BulkChecker{
=======
func NewBulkChecker(ctx context.Context, checker invoke.Check, typ BulkCheckerType, callback func(entityID, permission string, ct string), concurrencyLimit int) *BulkChecker {
	bc := &BulkChecker{
>>>>>>> e3d94fd5
		RequestChan:      make(chan BulkCheckerRequest),
		checker:          checker,
		g:                &errgroup.Group{},
		concurrencyLimit: concurrencyLimit,
		ctx:              ctx,
		callback:         callback,
		typ:              typ,
		wg:               &sync.WaitGroup{},
	}

	// Start processing requests in a separate goroutine
	// Use a WaitGroup to ensure all requests are collected before proceeding
	var wg sync.WaitGroup
	wg.Add(1)
	go func() {
		defer wg.Done() // Signal that the request collection is finished
		bc.CollectAndSortRequests()
	}()

	bc.wg = &wg // Store the WaitGroup for future use

	return bc
}

// CollectAndSortRequests processes incoming requests and maintains a sorted list.
func (bc *BulkChecker) CollectAndSortRequests() {
	for {
		select {
		case req, ok := <-bc.RequestChan:
			if !ok {
				// Channel closed, process remaining requests
				return
			}

			bc.mu.Lock()
			bc.list = append(bc.list, req)
			// Optionally, you could sort here or later in ExecuteRequests
			bc.mu.Unlock()

		case <-bc.ctx.Done():
			return
		}
	}
}

// StopCollectingRequests Signal to stop collecting requests and close the channel
func (bc *BulkChecker) StopCollectingRequests() {
	bc.mu.Lock()
	defer bc.mu.Unlock()
	// Close the channel to signal no more requests will be sent
	close(bc.RequestChan)
}

					if typ == BULK_ENTITY {
						// call the callback with the result
						c.callback(req.Request.GetEntity().GetId(), req.Request.GetPermission(), result.Can)
					} else if typ == BULK_SUBJECT {
						c.callback(req.Request.GetSubject().GetId(), req.Request.GetPermission(), result.Can)
					}

<<<<<<< HEAD
				} else {
					if typ == BULK_ENTITY {
						// call the callback with the result
						c.callback(req.Request.GetEntity().GetId(), req.Request.GetPermission(), req.Result)
					} else if typ == BULK_SUBJECT {
						c.callback(req.Request.GetSubject().GetId(), req.Request.GetPermission(), req.Result)
=======
			// Lock the mutex to safely update shared resources
			mu.Lock()
			results[index] = result // Store the result in the pre-allocated slice

			// Process the results in order, starting from the current processed index
			for processedIndex < len(listCopy) && results[processedIndex] != base.CheckResult_CHECK_RESULT_UNSPECIFIED {
				// If the result at the processed index is allowed, call the callback function
				if results[processedIndex] == base.CheckResult_CHECK_RESULT_ALLOWED {
					if atomic.AddInt64(&successCount, 1) <= int64(size) {
						ct := ""
						if processedIndex+1 < len(listCopy) {
							// If there is a next item, create a continuous token with the next ID
							if bc.typ == BULK_ENTITY {
								ct = utils.NewContinuousToken(listCopy[processedIndex+1].Request.GetEntity().GetId()).Encode().String()
							} else if bc.typ == BULK_SUBJECT {
								ct = utils.NewContinuousToken(listCopy[processedIndex+1].Request.GetSubject().GetId()).Encode().String()
							}
						}
						// Depending on the type of check (entity or subject), call the appropriate callback
						if bc.typ == BULK_ENTITY {
							bc.callback(listCopy[processedIndex].Request.GetEntity().GetId(), req.Request.GetPermission(), ct)
						} else if bc.typ == BULK_SUBJECT {
							bc.callback(listCopy[processedIndex].Request.GetSubject().GetId(), req.Request.GetPermission(), ct)
						}
>>>>>>> e3d94fd5
					}
				}
				processedIndex++ // Move to the next index for processing
			}
			mu.Unlock() // Unlock the mutex after updating the results and processed index

			return nil // Return nil to indicate successful processing
		})
	}

	// Wait for all goroutines to complete and check for any errors
	if err := bc.g.Wait(); err != nil {
		return err // Return the error if any goroutine returned an error
	}

	return nil // Return nil if all processing completed successfully
}

// BulkEntityPublisher is a struct for streaming permission check results.
type BulkEntityPublisher struct {
	bulkChecker *BulkChecker

	request *base.PermissionLookupEntityRequest
	// context to manage goroutines and cancellation
	ctx context.Context
}

// NewBulkEntityPublisher creates a new BulkStreamer instance.
func NewBulkEntityPublisher(ctx context.Context, request *base.PermissionLookupEntityRequest, bulkChecker *BulkChecker) *BulkEntityPublisher {
	return &BulkEntityPublisher{
		bulkChecker: bulkChecker,
		request:     request,
		ctx:         ctx,
	}
}

// Publish publishes a permission check request to the BulkChecker.
func (s *BulkEntityPublisher) Publish(entity *base.Entity, metadata *base.PermissionCheckRequestMetadata, context *base.Context, result base.CheckResult, permissionChecks *ERMap) {
	for _, permission := range s.request.GetPermissions() {
		if !permissionChecks.Add(entity, permission) {
			continue
		}
		s.bulkChecker.RequestChan <- BulkCheckerRequest{
			Request: &base.PermissionCheckRequest{
				TenantId:   s.request.GetTenantId(),
				Metadata:   metadata,
				Entity:     entity,
				Permission: permission,
				Subject:    s.request.GetSubject(),
				Context:    context,
			},
			Result: result,
		}
	}
}

// BulkSubjectPublisher is a struct for streaming permission check results.
type BulkSubjectPublisher struct {
	bulkChecker *BulkChecker

	request *base.PermissionLookupSubjectRequest
	// context to manage goroutines and cancellation
	ctx context.Context
}

// NewBulkSubjectPublisher creates a new BulkStreamer instance.
func NewBulkSubjectPublisher(ctx context.Context, request *base.PermissionLookupSubjectRequest, bulkChecker *BulkChecker) *BulkSubjectPublisher {
	return &BulkSubjectPublisher{
		bulkChecker: bulkChecker,
		request:     request,
		ctx:         ctx,
	}
}

// Publish publishes a permission check request to the BulkChecker.
func (s *BulkSubjectPublisher) Publish(subject *base.Subject, metadata *base.PermissionCheckRequestMetadata, context *base.Context, result base.CheckResult) {
	s.bulkChecker.RequestChan <- BulkCheckerRequest{
		Request: &base.PermissionCheckRequest{
			TenantId:   s.request.GetTenantId(),
			Metadata:   metadata,
			Entity:     s.request.GetEntity(),
			Permission: s.request.GetPermission(),
			Subject:    subject,
			Context:    context,
		},
		Result: result,
	}
}<|MERGE_RESOLUTION|>--- conflicted
+++ resolved
@@ -51,10 +51,6 @@
 	// concurrencyLimit is the maximum number of concurrent permission checks that can be processed at one time.
 	// It controls the level of parallelism within the BulkChecker.
 	concurrencyLimit int
-<<<<<<< HEAD
-	// callback function to handle the result of each permission check
-	callback func(entityID, permission string, result base.CheckResult)
-=======
 
 	// callback is a function that handles the result of each permission check.
 	// It is called with the entity ID and the result of the permission check (e.g., allowed or denied).
@@ -73,7 +69,6 @@
 	// The WaitGroup helps to synchronize the collection of requests with the execution of those requests,
 	// preventing race conditions where the execution starts before all requests are collected.
 	wg *sync.WaitGroup
->>>>>>> e3d94fd5
 }
 
 // NewBulkChecker creates a new BulkChecker instance.
@@ -81,13 +76,8 @@
 // engine: the CheckEngine to use for permission checks
 // callback: a callback function that handles the result of each permission check
 // concurrencyLimit: the maximum number of concurrent permission checks
-<<<<<<< HEAD
-func NewBulkChecker(ctx context.Context, checker invoke.Check, callback func(entityID, permission string, result base.CheckResult), concurrencyLimit int) *BulkChecker {
-	return &BulkChecker{
-=======
 func NewBulkChecker(ctx context.Context, checker invoke.Check, typ BulkCheckerType, callback func(entityID, permission string, ct string), concurrencyLimit int) *BulkChecker {
 	bc := &BulkChecker{
->>>>>>> e3d94fd5
 		RequestChan:      make(chan BulkCheckerRequest),
 		checker:          checker,
 		g:                &errgroup.Group{},
@@ -141,21 +131,75 @@
 	close(bc.RequestChan)
 }
 
-					if typ == BULK_ENTITY {
-						// call the callback with the result
-						c.callback(req.Request.GetEntity().GetId(), req.Request.GetPermission(), result.Can)
-					} else if typ == BULK_SUBJECT {
-						c.callback(req.Request.GetSubject().GetId(), req.Request.GetPermission(), result.Can)
-					}
-
-<<<<<<< HEAD
-				} else {
-					if typ == BULK_ENTITY {
-						// call the callback with the result
-						c.callback(req.Request.GetEntity().GetId(), req.Request.GetPermission(), req.Result)
-					} else if typ == BULK_SUBJECT {
-						c.callback(req.Request.GetSubject().GetId(), req.Request.GetPermission(), req.Result)
-=======
+// sortRequests sorts the sortedList based on the type (entity or subject).
+func (bc *BulkChecker) sortRequests() {
+	if bc.typ == BULK_ENTITY {
+		sort.Slice(bc.list, func(i, j int) bool {
+			return bc.list[i].Request.GetEntity().GetId() < bc.list[j].Request.GetEntity().GetId()
+		})
+	} else if bc.typ == BULK_SUBJECT {
+		sort.Slice(bc.list, func(i, j int) bool {
+			return bc.list[i].Request.GetSubject().GetId() < bc.list[j].Request.GetSubject().GetId()
+		})
+	}
+}
+
+// ExecuteRequests begins processing permission check requests from the sorted list.
+func (bc *BulkChecker) ExecuteRequests(size uint32) error {
+	// Stop collecting new requests and close the RequestChan to ensure no more requests are added
+	bc.StopCollectingRequests()
+
+	// Wait for request collection to complete before proceeding
+	bc.wg.Wait()
+
+	// Track the number of successful permission checks
+	successCount := int64(0)
+	// Semaphore to control the maximum number of concurrent permission checks
+	sem := semaphore.NewWeighted(int64(bc.concurrencyLimit))
+	var mu sync.Mutex
+
+	// Lock the mutex to prevent race conditions while sorting and copying the list of requests
+	bc.mu.Lock()
+	bc.sortRequests()                                      // Sort requests based on id
+	listCopy := append([]BulkCheckerRequest{}, bc.list...) // Create a copy of the list to avoid modifying the original during processing
+	bc.mu.Unlock()                                         // Unlock the mutex after sorting and copying
+
+	// Pre-allocate a slice to store the results of the permission checks
+	results := make([]base.CheckResult, len(listCopy))
+	// Track the index of the last processed request to ensure results are processed in order
+	processedIndex := 0
+
+	// Loop through each request in the copied list
+	for i, currentRequest := range listCopy {
+		// If we've reached the success limit, stop processing further requests
+		if atomic.LoadInt64(&successCount) >= int64(size) {
+			break
+		}
+
+		index := i
+		req := currentRequest
+
+		// Use errgroup to manage the goroutines, which allows for error handling and synchronization
+		bc.g.Go(func() error {
+			// Acquire a slot in the semaphore to control concurrency
+			if err := sem.Acquire(bc.ctx, 1); err != nil {
+				return err // Return an error if semaphore acquisition fails
+			}
+			defer sem.Release(1) // Ensure the semaphore slot is released after processing
+
+			var result base.CheckResult
+			if req.Result == base.CheckResult_CHECK_RESULT_UNSPECIFIED {
+				// Perform the permission check if the result is not already specified
+				cr, err := bc.checker.Check(bc.ctx, req.Request)
+				if err != nil {
+					return err // Return an error if the check fails
+				}
+				result = cr.GetCan() // Get the result from the check
+			} else {
+				// Use the already specified result
+				result = req.Result
+			}
+
 			// Lock the mutex to safely update shared resources
 			mu.Lock()
 			results[index] = result // Store the result in the pre-allocated slice
@@ -180,7 +224,6 @@
 						} else if bc.typ == BULK_SUBJECT {
 							bc.callback(listCopy[processedIndex].Request.GetSubject().GetId(), req.Request.GetPermission(), ct)
 						}
->>>>>>> e3d94fd5
 					}
 				}
 				processedIndex++ // Move to the next index for processing
