--- conflicted
+++ resolved
@@ -51,7 +51,6 @@
 func (engine *LookupEngine) LookupEntity(ctx context.Context, request *base.PermissionLookupEntityRequest) (response *base.PermissionLookupEntityResponse, err error) {
 	// A mutex and slice are declared to safely store entity IDs from concurrent callbacks
 	var mu sync.Mutex
-<<<<<<< HEAD
 	entityIDsByPermission := make(map[string]*base.EntityIds)
 
 	// Callback function which is called for each entity. If the entity passes the permission check,
@@ -66,23 +65,6 @@
 			}
 			entityIDsByPermission[permission].Ids = append(entityIDsByPermission[permission].Ids, entityID)
 		}
-=======
-	var entityIDs []string
-	var ct string
-
-	size := request.GetPageSize()
-	if size == 0 {
-		size = 1000
-	}
-
-	// Callback function which is called for each entity. If the entity passes the permission check,
-	// the entity ID is appended to the entityIDs slice.
-	callback := func(entityID, token string) {
-		mu.Lock()         // Safeguard access to the shared slice with a mutex
-		defer mu.Unlock() // Ensure the lock is released after appending the ID
-		entityIDs = append(entityIDs, entityID)
-		ct = token
->>>>>>> a8076ff7
 	}
 
 	// Create and start BulkChecker. It performs permission checks in parallel.
@@ -144,21 +126,10 @@
 				SchemaVersion: request.GetMetadata().GetSchemaVersion(),
 				Depth:         request.GetMetadata().GetDepth(),
 			},
-<<<<<<< HEAD
 			EntityReferences: entityReferences,
 			Subject:          request.GetSubject(),
 			Context:          request.GetContext(),
 		}, visits, publisher, permissionChecks)
-=======
-			EntityReference: &base.RelationReference{
-				Type:     request.GetEntityType(),
-				Relation: request.GetPermission(),
-			},
-			Subject: request.GetSubject(),
-			Context: request.GetContext(),
-			Cursor:  request.GetContinuousToken(),
-		}, visits, publisher)
->>>>>>> a8076ff7
 
 		if err != nil {
 			return nil, err
@@ -173,12 +144,7 @@
 
 	// Return response containing allowed entity IDs
 	return &base.PermissionLookupEntityResponse{
-<<<<<<< HEAD
 		EntityIds: entityIDsByPermission,
-=======
-		EntityIds:       entityIDs,
-		ContinuousToken: ct,
->>>>>>> a8076ff7
 	}, nil
 }
 
@@ -192,7 +158,6 @@
 
 	// Define a callback function that will be called for each entity that passes the permission check.
 	// If the check result is allowed, it sends the entity ID to the server stream.
-<<<<<<< HEAD
 	callback := func(entityID, permission string, result base.CheckResult) {
 		if result == base.CheckResult_CHECK_RESULT_ALLOWED {
 			err := server.Send(&base.PermissionLookupEntityStreamResponse{
@@ -203,16 +168,6 @@
 			if err != nil {
 				return
 			}
-=======
-	callback := func(entityID, token string) {
-		err := server.Send(&base.PermissionLookupEntityStreamResponse{
-			EntityId:        entityID,
-			ContinuousToken: token,
-		})
-		// If there is an error in sending the response, the function will return
-		if err != nil {
-			return
->>>>>>> a8076ff7
 		}
 	}
 
@@ -267,34 +222,6 @@
 			if err != nil {
 				return err
 			}
-<<<<<<< HEAD
-=======
-		} else { // For other types of errors, simply return the error
-			return err
-		}
-	} else { // If there was no error in permission check walk
-		visits := &ERMap{}
-
-		// Perform an entity filter operation based on the permission request
-		err = NewSchemaBasedEntityFilter(engine.dataReader, sc).EntityFilter(ctx, &base.PermissionEntityFilterRequest{
-			TenantId: request.GetTenantId(),
-			Metadata: &base.PermissionEntityFilterRequestMetadata{
-				SnapToken:     request.GetMetadata().GetSnapToken(),
-				SchemaVersion: request.GetMetadata().GetSchemaVersion(),
-				Depth:         request.GetMetadata().GetDepth(),
-			},
-			EntityReference: &base.RelationReference{
-				Type:     request.GetEntityType(),
-				Relation: request.GetPermission(),
-			},
-			Subject: request.GetSubject(),
-			Context: request.GetContext(),
-			Cursor:  request.GetContinuousToken(),
-		}, visits, publisher)
-
-		if err != nil {
-			return err
->>>>>>> a8076ff7
 		}
 	}
 
@@ -347,7 +274,6 @@
 	if err != nil {
 		// If the error indicates the schema walk is unimplemented, handle it with a MassEntityFilter.
 		if errors.Is(err, schema.ErrUnimplemented) {
-<<<<<<< HEAD
 
 			// Use a mutex to protect concurrent writes to the subjectIDs slice.
 			var mu sync.Mutex
@@ -370,8 +296,6 @@
 			// Create and start a BulkPublisher to provide entities to the BulkChecker.
 			publisher := NewBulkSubjectPublisher(ctx, request, checker)
 
-=======
->>>>>>> a8076ff7
 			err = NewMassSubjectFilter(engine.dataReader).SubjectFilter(ctx, request, publisher)
 			if err != nil {
 				// Return an error if there was an issue with the subject filter.
