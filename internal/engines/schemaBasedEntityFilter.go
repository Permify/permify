package engines

import (
	"context"
	"errors"

	"golang.org/x/sync/errgroup"

	"github.com/Permify/permify/internal/schema"
	"github.com/Permify/permify/internal/storage"
	storageContext "github.com/Permify/permify/internal/storage/context"
	"github.com/Permify/permify/pkg/database"
	base "github.com/Permify/permify/pkg/pb/base/v1"
	"github.com/Permify/permify/pkg/tuple"
)

// SchemaBasedEntityFilter is a struct that performs permission checks on a set of entities
type SchemaBasedEntityFilter struct {
	// dataReader is responsible for reading relationship information
	dataReader storage.DataReader

	schema *base.SchemaDefinition
}

// NewSchemaBasedEntityFilter creates a new EntityFilter engine
func NewSchemaBasedEntityFilter(dataReader storage.DataReader, sch *base.SchemaDefinition) *SchemaBasedEntityFilter {
	return &SchemaBasedEntityFilter{
		dataReader: dataReader,
		schema:     sch,
	}
}

// EntityFilter is a method of the EntityFilterEngine struct. It executes a permission request for linked entities.
func (engine *SchemaBasedEntityFilter) EntityFilter(
	ctx context.Context, // A context used for tracing and cancellation.
	request *base.PermissionEntityFilterRequest, // A permission request for linked entities.
	visits *ERMap, // A map that keeps track of visited entities to avoid infinite loops.
	publisher *BulkEntityPublisher, // A custom publisher that publishes results in bulk.
	permissionChecks *ERMap, // A thread safe map to check if for a entity same permission already checked or not
) (err error) { // Returns an error if one occurs during execution.
	// Check if direct result
	for _, entityReference := range request.GetEntityReferences() {
		if entityReference.GetType() == request.GetSubject().GetType() && entityReference.GetRelation() == request.GetSubject().GetRelation() {
			found := &base.Entity{
				Type: request.GetSubject().GetType(),
				Id:   request.GetSubject().GetId(),
			}
			// If the entity reference is the same as the subject, publish the result directly and return.
			publisher.Publish(found, &base.PermissionCheckRequestMetadata{
				SnapToken:     request.GetMetadata().GetSnapToken(),
				SchemaVersion: request.GetMetadata().GetSchemaVersion(),
				Depth:         request.GetMetadata().GetDepth(),
			}, request.GetContext(), base.CheckResult_CHECK_RESULT_UNSPECIFIED, permissionChecks)
			// Breaking loop here as publisher would make sure now to check for all permissions
			break
		}
	}

	// Retrieve linked entrances
	cn := schema.NewLinkedGraph(engine.schema) // Create a new linked graph from the schema definition.
	var entrances []*schema.LinkedEntrance
	entrances, err = cn.RelationshipLinkedEntrances(
		request.GetEntityReferences(),
		&base.RelationReference{
			Type:     request.GetSubject().GetType(),
			Relation: request.GetSubject().GetRelation(),
		},
	) // Retrieve the linked entrances between the entity reference and subject.

	// Create a new context for executing goroutines and a cancel function.
	cctx, cancel := context.WithCancel(ctx)
	defer cancel()

	// Create a new errgroup and a new context that inherits the original context.
	g, cont := errgroup.WithContext(cctx)

	// Loop over each linked entrance.
	for _, entrance := range entrances {
		// Switch on the kind of linked entrance.
		switch entrance.LinkedEntranceKind() {
		case schema.RelationLinkedEntrance: // If the linked entrance is a relation entrance.
			err = engine.relationEntrance(cont, request, entrance, visits, g, publisher, permissionChecks) // Call the relation entrance method.
			if err != nil {
				return err
			}
		case schema.ComputedUserSetLinkedEntrance: // If the linked entrance is a computed user set entrance.
			err = engine.l(ctx, request, &base.EntityAndRelation{ // Call the run method with a new entity and relation.
				Entity: &base.Entity{
					Type: entrance.TargetEntrance.GetType(),
					Id:   request.GetSubject().GetId(),
				},
				Relation: entrance.TargetEntrance.GetRelation(),
			}, visits, g, publisher, permissionChecks)
			if err != nil {
				return err
			}
		case schema.TupleToUserSetLinkedEntrance: // If the linked entrance is a tuple to user set entrance.
			err = engine.tupleToUserSetEntrance(cont, request, entrance, visits, g, publisher, permissionChecks) // Call the tuple to user set entrance method.
			if err != nil {
				return err
			}
		default:
			return errors.New("unknown linked entrance type") // Return an error if the linked entrance is of an unknown type.
		}
	}

	return g.Wait() // Wait for all goroutines in the errgroup to complete and return any errors that occur.
}

// relationEntrance is a method of the EntityFilterEngine struct. It handles relation entrances.
func (engine *SchemaBasedEntityFilter) relationEntrance(
	ctx context.Context, // A context used for tracing and cancellation.
	request *base.PermissionEntityFilterRequest, // A permission request for linked entities.
	entrance *schema.LinkedEntrance, // A linked entrance.
	visits *ERMap, // A map that keeps track of visited entities to avoid infinite loops.
	g *errgroup.Group, // An errgroup used for executing goroutines.
	publisher *BulkEntityPublisher, // A custom publisher that publishes results in bulk.
	permissionChecks *ERMap, // A thread safe map to check if for a entity same permission already checked or not
) error { // Returns an error if one occurs during execution.
	// Define a TupleFilter. This specifies which tuples we're interested in.
	// We want tuples that match the entity type and ID from the request, and have a specific relation.
	filter := &base.TupleFilter{
		Entity: &base.EntityFilter{
			Type: entrance.TargetEntrance.GetType(),
			Ids:  []string{},
		},
		Relation: entrance.TargetEntrance.GetRelation(),
		Subject: &base.SubjectFilter{
			Type:     request.GetSubject().GetType(),
			Ids:      []string{request.GetSubject().GetId()},
			Relation: request.GetSubject().GetRelation(),
		},
	}

	var (
		cti, rit   *database.TupleIterator
		err        error
		pagination database.CursorPagination
	)

	// Determine the pagination settings based on the entity type in the request.
	// If the entity type matches the target entrance, use cursor pagination with sorting by "entity_id".
	// Otherwise, use the default pagination settings.
	if request.GetEntityReference().GetType() == entrance.TargetEntrance.GetType() {
		pagination = database.NewCursorPagination(database.Cursor(request.GetCursor()), database.Sort("entity_id"))
	} else {
		pagination = database.NewCursorPagination()
	}

	// Query the relationships using the specified pagination settings.
	// The context tuples are filtered based on the provided filter.
	cti, err = storageContext.NewContextualTuples(request.GetContext().GetTuples()...).QueryRelationships(filter, pagination)
	if err != nil {
		return err
	}

	// Query the relationships for the entity in the request.
	// The results are filtered based on the provided filter and pagination settings.
	rit, err = engine.dataReader.QueryRelationships(ctx, request.GetTenantId(), filter, request.GetMetadata().GetSnapToken(), pagination)
	if err != nil {
		return err
	}

	// Create a new UniqueTupleIterator from the two TupleIterators.
	// NewUniqueTupleIterator() ensures that the iterator only returns unique tuples.
	it := database.NewUniqueTupleIterator(rit, cti)

	for it.HasNext() { // Loop over each relationship.
		// Get the next tuple's subject.
		current, ok := it.GetNext()
		if !ok {
			break
		}
		g.Go(func() error {
			return engine.l(ctx, request, &base.EntityAndRelation{ // Call the run method with a new entity and relation.
				Entity: &base.Entity{
					Type: current.GetEntity().GetType(),
					Id:   current.GetEntity().GetId(),
				},
				Relation: current.GetRelation(),
			}, visits, g, publisher, permissionChecks)
		})
	}
	return nil
}

// tupleToUserSetEntrance is a method of the EntityFilterEngine struct. It handles tuple to user set entrances.
func (engine *SchemaBasedEntityFilter) tupleToUserSetEntrance(
	// A context used for tracing and cancellation.
	ctx context.Context,
	// A permission request for linked entities.
	request *base.PermissionEntityFilterRequest,
	// A linked entrance.
	entrance *schema.LinkedEntrance,
	// A map that keeps track of visited entities to avoid infinite loops.
	visits *ERMap,
	// An errgroup used for executing goroutines.
	g *errgroup.Group,
	// A custom publisher that publishes results in bulk.
	publisher *BulkEntityPublisher,
	// A thread safe map to check if for a entity same permission already checked or not
	permissionChecks *ERMap,
) error { // Returns an error if one occurs during execution.
	for _, relation := range []string{"", tuple.ELLIPSIS} {
		// Define a TupleFilter. This specifies which tuples we're interested in.
		// We want tuples that match the entity type and ID from the request, and have a specific relation.
		filter := &base.TupleFilter{
			Entity: &base.EntityFilter{
				Type: entrance.TargetEntrance.GetType(),
				Ids:  []string{},
			},
			Relation: entrance.TupleSetRelation, // Query for relationships that match the tuple set relation.
			Subject: &base.SubjectFilter{
				Type:     request.GetSubject().GetType(),
				Ids:      []string{request.GetSubject().GetId()},
				Relation: relation,
			},
		}

		var (
			cti, rit   *database.TupleIterator
			err        error
			pagination database.CursorPagination
		)

		// Determine the pagination settings based on the entity type in the request.
		// If the entity type matches the target entrance, use cursor pagination with sorting by "entity_id".
		// Otherwise, use the default pagination settings.
		if request.GetEntityReference().GetType() == entrance.TargetEntrance.GetType() {
			pagination = database.NewCursorPagination(database.Cursor(request.GetCursor()), database.Sort("entity_id"))
		} else {
			pagination = database.NewCursorPagination()
		}

		// Query the relationships using the specified pagination settings.
		// The context tuples are filtered based on the provided filter.
		cti, err = storageContext.NewContextualTuples(request.GetContext().GetTuples()...).QueryRelationships(filter, pagination)
		if err != nil {
			return err
		}

		// Query the relationships for the entity in the request.
		// The results are filtered based on the provided filter and pagination settings.
		rit, err = engine.dataReader.QueryRelationships(ctx, request.GetTenantId(), filter, request.GetMetadata().GetSnapToken(), pagination)
		if err != nil {
			return err
		}

		// Create a new UniqueTupleIterator from the two TupleIterators.
		// NewUniqueTupleIterator() ensures that the iterator only returns unique tuples.
		it := database.NewUniqueTupleIterator(rit, cti)

		for it.HasNext() { // Loop over each relationship.
			// Get the next tuple's subject.
			current, ok := it.GetNext()
			if !ok {
				break
			}
			g.Go(func() error {
				return engine.l(ctx, request, &base.EntityAndRelation{ // Call the run method with a new entity and relation.
					Entity: &base.Entity{
						Type: entrance.TargetEntrance.GetType(),
						Id:   current.GetEntity().GetId(),
					},
					Relation: entrance.TargetEntrance.GetRelation(),
				}, visits, g, publisher, permissionChecks)
			})
		}
	}
	return nil
}

// run is a method of the EntityFilterEngine struct. It executes the linked entity engine for a given request.
func (engine *SchemaBasedEntityFilter) l(
	ctx context.Context, // A context used for tracing and cancellation.
	request *base.PermissionEntityFilterRequest, // A permission request for linked entities.
	found *base.EntityAndRelation, // An entity and relation that was previously found.
	visits *ERMap, // A map that keeps track of visited entities to avoid infinite loops.
	g *errgroup.Group, // An errgroup used for executing goroutines.
	publisher *BulkEntityPublisher, // A custom publisher that publishes results in bulk.
	permissionChecks *ERMap, // A thread safe map to check if for a entity same permission already checked or not
) error { // Returns an error if one occurs during execution.
	if !visits.Add(found.GetEntity(), found.GetRelation()) { // If the entity and relation has already been visited.
		return nil
	}

	var err error

	// Retrieve linked entrances
	cn := schema.NewLinkedGraph(engine.schema)
	var entrances []*schema.LinkedEntrance
	entrances, err = cn.RelationshipLinkedEntrances(
		request.GetEntityReferences(),
		&base.RelationReference{
			Type:     request.GetSubject().GetType(),
			Relation: request.GetSubject().GetRelation(),
		},
	) // Retrieve the linked entrances for the request.
	if err != nil {
		return err
	}

	if entrances == nil { // If there are no linked entrances for the request.
		for _, reference := range request.GetEntityReferences() {
			if found.GetEntity().GetType() == reference.GetType() && found.GetRelation() == reference.GetRelation() { // Check if the found entity matches the requested entity reference.
				publisher.Publish(found.GetEntity(), &base.PermissionCheckRequestMetadata{ // Publish the found entity with the permission check metadata.
					SnapToken:     request.GetMetadata().GetSnapToken(),
					SchemaVersion: request.GetMetadata().GetSchemaVersion(),
					Depth:         request.GetMetadata().GetDepth(),
				}, request.GetContext(), base.CheckResult_CHECK_RESULT_UNSPECIFIED, permissionChecks)
				return nil
			}
		}
		return nil // Otherwise, return without publishing any results.
	}

	g.Go(func() error {
		return engine.EntityFilter(ctx, &base.PermissionEntityFilterRequest{ // Call the Run method recursively with a new permission request.
			TenantId:         request.GetTenantId(),
			EntityReferences: request.GetEntityReferences(),
			Subject: &base.Subject{
				Type:     found.GetEntity().GetType(),
				Id:       found.GetEntity().GetId(),
				Relation: found.GetRelation(),
			},
			Metadata: request.GetMetadata(),
			Context:  request.GetContext(),
<<<<<<< HEAD
		}, visits, publisher, permissionChecks)
=======
			Cursor:   request.GetCursor(),
		}, visits, publisher)
>>>>>>> a8076ff7
	})
	return nil
}<|MERGE_RESOLUTION|>--- conflicted
+++ resolved
@@ -325,12 +325,7 @@
 			},
 			Metadata: request.GetMetadata(),
 			Context:  request.GetContext(),
-<<<<<<< HEAD
 		}, visits, publisher, permissionChecks)
-=======
-			Cursor:   request.GetCursor(),
-		}, visits, publisher)
->>>>>>> a8076ff7
 	})
 	return nil
 }