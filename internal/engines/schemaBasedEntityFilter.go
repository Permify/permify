--- conflicted
+++ resolved
@@ -329,10 +329,7 @@
 			},
 			Metadata: request.GetMetadata(),
 			Context:  request.GetContext(),
-<<<<<<< HEAD
-=======
 			Cursor:   request.GetCursor(),
->>>>>>> e3d94fd5
 		}, visits, publisher, permissionChecks)
 	})
 	return nil
