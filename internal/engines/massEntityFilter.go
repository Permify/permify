package engines

import (
	"context"

	"github.com/Permify/permify/internal/storage"
	storageContext "github.com/Permify/permify/internal/storage/context"
	"github.com/Permify/permify/pkg/database"
	base "github.com/Permify/permify/pkg/pb/base/v1"
)

// MassEntityFilter is a struct that performs permission checks on a set of entities
type MassEntityFilter struct {
	// dataReader is responsible for reading relationship information
	dataReader storage.DataReader
}

// NewMassEntityFilter creates a new MassEntityFilter instance.
func NewMassEntityFilter(dataReader storage.DataReader) *MassEntityFilter {
	return &MassEntityFilter{
		dataReader: dataReader,
	}
}

// EntityFilter performs a permission check on a set of entities and returns a response
func (filter *MassEntityFilter) EntityFilter(
	ctx context.Context,
	request *base.PermissionLookupEntityRequest,
	publisher *BulkEntityPublisher,
	permissionChecks *ERMap,
) (err error) {
	contextIds := make(map[string]struct{}) // Make an empty set to avoid duplicates

	// Querying relationships related to the entity type in the request context
	tit, err := storageContext.NewContextualTuples(request.GetContext().GetTuples()...).QueryRelationships(&base.TupleFilter{
		Entity: &base.EntityFilter{
			Type: request.GetEntityType(),
		},
	}, database.NewCursorPagination(database.Cursor(request.GetContinuousToken()), database.Sort("entity_id")))
	if err != nil {
		return err
	}

	// Iterating through the results and adding the entity IDs to the contextIds map
	for tit.HasNext() {
		tuple := tit.GetNext()
		contextIds[tuple.GetEntity().GetId()] = struct{}{}
	}

	// Querying attributes related to the entity type in the request context
	ait, err := storageContext.NewContextualAttributes(request.GetContext().GetAttributes()...).QueryAttributes(&base.AttributeFilter{
		Entity: &base.EntityFilter{
			Type: request.GetEntityType(),
		},
	}, database.NewCursorPagination(database.Cursor(request.GetContinuousToken()), database.Sort("entity_id")))
	if err != nil {
		return err
	}

	// Iterating through the results and adding the entity IDs to the contextIds map
	for ait.HasNext() {
		attribute := ait.GetNext()
		contextIds[attribute.GetEntity().GetId()] = struct{}{}
	}

	// Publishing the context IDs with the publisher
	for id := range contextIds {
		publisher.Publish(&base.Entity{
			Type: request.GetEntityType(),
			Id:   id,
		}, &base.PermissionCheckRequestMetadata{
			SnapToken:     request.GetMetadata().GetSnapToken(),
			SchemaVersion: request.GetMetadata().GetSchemaVersion(),
			Depth:         request.GetMetadata().GetDepth(),
		}, request.GetContext(), base.CheckResult_CHECK_RESULT_UNSPECIFIED, permissionChecks)
	}

	// Creating a pagination object
<<<<<<< HEAD
	pagination := database.NewPagination(database.Size(100), database.Token(""))

	// This loop continues until all unique entities have been queried and published
	for {

		// Querying unique entities from the database
		ids, continuationToken, err := filter.dataReader.QueryUniqueEntities(
			ctx,
			request.GetTenantId(),
			request.GetEntityType(),
			request.GetMetadata().GetSnapToken(),
			pagination,
		)
		if err != nil {
			return err
		}

		// Publishing the unique entities
		for _, id := range ids {
			publisher.Publish(&base.Entity{
				Type: request.GetEntityType(),
				Id:   id,
			}, &base.PermissionCheckRequestMetadata{
				SnapToken:     request.GetMetadata().GetSnapToken(),
				SchemaVersion: request.GetMetadata().GetSchemaVersion(),
				Depth:         request.GetMetadata().GetDepth(),
			}, request.GetContext(), base.CheckResult_CHECK_RESULT_UNSPECIFIED, permissionChecks)
		}

		// Checking if all entities have been retrieved. If the continuation token is empty, the loop breaks
		if continuationToken.String() == "" {
			break
		}
=======
	pagination := database.NewPagination(database.Token(request.GetContinuousToken()))

	// Querying unique entities from the database
	ids, _, err := filter.dataReader.QueryUniqueEntities(
		ctx,
		request.GetTenantId(),
		request.GetEntityType(),
		request.GetMetadata().GetSnapToken(),
		pagination,
	)
	if err != nil {
		return err
	}
>>>>>>> a8076ff7

	// Publishing the unique entities
	for _, id := range ids {
		publisher.Publish(&base.Entity{
			Type: request.GetEntityType(),
			Id:   id,
		}, &base.PermissionCheckRequestMetadata{
			SnapToken:     request.GetMetadata().GetSnapToken(),
			SchemaVersion: request.GetMetadata().GetSchemaVersion(),
			Depth:         request.GetMetadata().GetDepth(),
		}, request.GetContext(), base.CheckResult_CHECK_RESULT_UNSPECIFIED)
	}

	// Return successful completion of the function
	return nil
}<|MERGE_RESOLUTION|>--- conflicted
+++ resolved
@@ -76,41 +76,6 @@
 	}
 
 	// Creating a pagination object
-<<<<<<< HEAD
-	pagination := database.NewPagination(database.Size(100), database.Token(""))
-
-	// This loop continues until all unique entities have been queried and published
-	for {
-
-		// Querying unique entities from the database
-		ids, continuationToken, err := filter.dataReader.QueryUniqueEntities(
-			ctx,
-			request.GetTenantId(),
-			request.GetEntityType(),
-			request.GetMetadata().GetSnapToken(),
-			pagination,
-		)
-		if err != nil {
-			return err
-		}
-
-		// Publishing the unique entities
-		for _, id := range ids {
-			publisher.Publish(&base.Entity{
-				Type: request.GetEntityType(),
-				Id:   id,
-			}, &base.PermissionCheckRequestMetadata{
-				SnapToken:     request.GetMetadata().GetSnapToken(),
-				SchemaVersion: request.GetMetadata().GetSchemaVersion(),
-				Depth:         request.GetMetadata().GetDepth(),
-			}, request.GetContext(), base.CheckResult_CHECK_RESULT_UNSPECIFIED, permissionChecks)
-		}
-
-		// Checking if all entities have been retrieved. If the continuation token is empty, the loop breaks
-		if continuationToken.String() == "" {
-			break
-		}
-=======
 	pagination := database.NewPagination(database.Token(request.GetContinuousToken()))
 
 	// Querying unique entities from the database
@@ -124,7 +89,6 @@
 	if err != nil {
 		return err
 	}
->>>>>>> a8076ff7
 
 	// Publishing the unique entities
 	for _, id := range ids {
