package engines

import (
	"context"
	"fmt"

	. "github.com/onsi/ginkgo/v2"
	. "github.com/onsi/gomega"

	"github.com/Permify/permify/internal/config"
	"github.com/Permify/permify/internal/factories"
	"github.com/Permify/permify/internal/invoke"
	"github.com/Permify/permify/pkg/attribute"
	"github.com/Permify/permify/pkg/database"
	base "github.com/Permify/permify/pkg/pb/base/v1"
	"github.com/Permify/permify/pkg/token"
	"github.com/Permify/permify/pkg/tuple"
)

var _ = Describe("lookup-entity-engine", func() {
	// DRIVE SAMPLE

	driveSchemaEntityFilter := `
entity user {}

entity organization {
	relation admin @user
}

entity folder {
	relation org @organization
	relation creator @user
	relation collaborator @user

	permission read = collaborator
	permission update = collaborator
	permission delete = creator or org.admin
}

entity doc {
	relation org @organization
	relation parent @folder
	relation owner @user

	permission read = (owner or parent.collaborator) or org.admin
	permission update = owner and org.admin
	permission delete = owner or org.admin
	permission share = update and (owner or parent.update)
}
`

	Context("Drive Sample: Entity Filter", func() {
		It("Drive Sample: Case 1", func() {
			db, err := factories.DatabaseFactory(
				config.Database{
					Engine: "memory",
				},
			)

			Expect(err).ShouldNot(HaveOccurred())

			conf, err := newSchema(driveSchemaEntityFilter)
			Expect(err).ShouldNot(HaveOccurred())

			schemaWriter := factories.SchemaWriterFactory(db)
			err = schemaWriter.WriteSchema(context.Background(), conf)

			Expect(err).ShouldNot(HaveOccurred())

			type filter struct {
				entityType  string
				subject     string
				assertions  map[string][]string
				permissions []string
			}

			tests := struct {
				relationships []string
				contextual    []string
				filters       []filter
			}{
				relationships: []string{
					"doc:1#owner@user:2",
					"doc:1#folder@user:3",
					"folder:1#collaborator@user:1",
				},
				contextual: []string{
					"folder:1#collaborator@user:3",
					"organization:1#admin@user:1",
					"doc:1#org@organization:1#...",
				},
				filters: []filter{
					{
						entityType:  "doc",
						subject:     "user:1",
						permissions: []string{"read"},
						assertions: map[string][]string{
							"read": {"1"},
						},
					},
				},
			}

			schemaReader := factories.SchemaReaderFactory(db)
			dataReader := factories.DataReaderFactory(db)
			dataWriter := factories.DataWriterFactory(db)

			checkEngine := NewCheckEngine(schemaReader, dataReader)

			lookupEngine := NewLookupEngine(
				checkEngine,
				schemaReader,
				dataReader,
			)

			invoker := invoke.NewDirectInvoker(
				schemaReader,
				dataReader,
				checkEngine,
				nil,
				lookupEngine,
				nil,
			)

			checkEngine.SetInvoker(invoker)

			var tuples []*base.Tuple

			for _, relationship := range tests.relationships {
				t, err := tuple.Tuple(relationship)
				Expect(err).ShouldNot(HaveOccurred())
				tuples = append(tuples, t)
			}

			_, err = dataWriter.Write(context.Background(), "t1", database.NewTupleCollection(tuples...), database.NewAttributeCollection())
			Expect(err).ShouldNot(HaveOccurred())

			reqContext := &base.Context{
				Tuples:     []*base.Tuple{},
				Attributes: []*base.Attribute{},
			}

			for _, relationship := range tests.contextual {
				t, err := tuple.Tuple(relationship)
				Expect(err).ShouldNot(HaveOccurred())
				reqContext.Tuples = append(reqContext.Tuples, t)
			}

			for _, filter := range tests.filters {
				ear, err := tuple.EAR(filter.subject)
				Expect(err).ShouldNot(HaveOccurred())

				subject := &base.Subject{
					Type:     ear.GetEntity().GetType(),
					Id:       ear.GetEntity().GetId(),
					Relation: ear.GetRelation(),
				}

				response, err := invoker.LookupEntity(context.Background(), &base.PermissionLookupEntityRequest{
					TenantId:    "t1",
					EntityType:  filter.entityType,
					Subject:     subject,
					Permissions: filter.permissions,
					Metadata: &base.PermissionLookupEntityRequestMetadata{
						SnapToken:     token.NewNoopToken().Encode().String(),
						SchemaVersion: "",
						Depth:         100,
					},
					Context: reqContext,
				})
				Expect(err).ShouldNot(HaveOccurred())
				for _, permission := range filter.permissions {
					var responseIdsForPermission []string
					if res, ok := response.GetEntityIds()[permission]; ok {
						responseIdsForPermission = res.Ids
					}
					Expect(isSameArray(responseIdsForPermission, filter.assertions[permission])).Should(Equal(true))
				}

			}
		})

		It("Drive Sample: Case 2", func() {
			db, err := factories.DatabaseFactory(
				config.Database{
					Engine: "memory",
				},
			)

			Expect(err).ShouldNot(HaveOccurred())

			conf, err := newSchema(driveSchemaEntityFilter)
			Expect(err).ShouldNot(HaveOccurred())

			schemaWriter := factories.SchemaWriterFactory(db)
			err = schemaWriter.WriteSchema(context.Background(), conf)

			Expect(err).ShouldNot(HaveOccurred())

			type filter struct {
				entityType  string
				subject     string
				assertions  map[string][]string
				permissions []string
			}

			tests := struct {
				relationships []string
				filters       []filter
			}{
				relationships: []string{
					"doc:2#owner@user:2",
					"doc:2#parent@folder:2#...",
					"folder:2#collaborator@user:3",
					"folder:2#creator@user:2",
					"organization:2#admin@user:2",
					"doc:2#org@organization:2#...",
				},
				filters: []filter{
					{
						entityType:  "doc",
						subject:     "user:2",
						permissions: []string{"read", "update", "delete", "share"},
						assertions: map[string][]string{
							"read":   {"2"},
							"update": {"2"},
							"delete": {"2"},
							"share":  {"2"},
						},
					},
					{
						entityType:  "folder",
						subject:     "user:3",
						permissions: []string{"read", "update"},
						assertions: map[string][]string{
							"read":   {"2"},
							"update": {"2"},
						},
					},
				},
			}

			schemaReader := factories.SchemaReaderFactory(db)
			dataReader := factories.DataReaderFactory(db)
			dataWriter := factories.DataWriterFactory(db)

			checkEngine := NewCheckEngine(schemaReader, dataReader)

			lookupEngine := NewLookupEngine(
				checkEngine,
				schemaReader,
				dataReader,
			)

			invoker := invoke.NewDirectInvoker(
				schemaReader,
				dataReader,
				checkEngine,
				nil,
				lookupEngine,
				nil,
			)

			checkEngine.SetInvoker(invoker)

			var tuples []*base.Tuple

			for _, relationship := range tests.relationships {
				t, err := tuple.Tuple(relationship)
				Expect(err).ShouldNot(HaveOccurred())
				tuples = append(tuples, t)
			}

			_, err = dataWriter.Write(context.Background(), "t1", database.NewTupleCollection(tuples...), database.NewAttributeCollection())
			Expect(err).ShouldNot(HaveOccurred())

			for _, filter := range tests.filters {
				ear, err := tuple.EAR(filter.subject)
				Expect(err).ShouldNot(HaveOccurred())

				subject := &base.Subject{
					Type:     ear.GetEntity().GetType(),
					Id:       ear.GetEntity().GetId(),
					Relation: ear.GetRelation(),
				}
<<<<<<< HEAD
=======

>>>>>>> e3d94fd5
				response, err := invoker.LookupEntity(context.Background(), &base.PermissionLookupEntityRequest{
					TenantId:    "t1",
					EntityType:  filter.entityType,
					Subject:     subject,
					Permissions: filter.permissions,
					Metadata: &base.PermissionLookupEntityRequestMetadata{
						SnapToken:     token.NewNoopToken().Encode().String(),
						SchemaVersion: "",
						Depth:         100,
					},
				})
				Expect(err).ShouldNot(HaveOccurred())
				for _, permission := range filter.permissions {
					var responseIdsForPermission []string
					if res, ok := response.GetEntityIds()[permission]; ok {
						responseIdsForPermission = res.Ids
					}
					Expect(isSameArray(responseIdsForPermission, filter.assertions[permission])).Should(Equal(true))
				}
			}
		})

		It("Drive Sample: Case 3", func() {
			db, err := factories.DatabaseFactory(
				config.Database{
					Engine: "memory",
				},
			)

			Expect(err).ShouldNot(HaveOccurred())

			conf, err := newSchema(driveSchemaEntityFilter)
			Expect(err).ShouldNot(HaveOccurred())

			schemaWriter := factories.SchemaWriterFactory(db)
			err = schemaWriter.WriteSchema(context.Background(), conf)

			Expect(err).ShouldNot(HaveOccurred())

			type filter struct {
				entityType  string
				subject     string
				assertions  map[string][]string
				permissions []string
			}

			tests := struct {
				relationships []string
				filters       []filter
			}{
				relationships: []string{
					"doc:1#owner@user:2",
					"doc:1#parent@folder:1#...",
					"folder:1#collaborator@user:1",
					"folder:1#collaborator@user:3",
					"folder:1#creator@user:2",
					"organization:1#admin@user:1",
					"doc:1#org@organization:1#...",
				},
				filters: []filter{
					{
						entityType:  "doc",
						subject:     "user:1",
						permissions: []string{"read"},
						assertions: map[string][]string{
							"read": {"1"},
						},
					},
					{
						entityType:  "folder",
						subject:     "user:2",
						permissions: []string{"delete"},
						assertions: map[string][]string{
							"delete": {"1"},
						},
					},
				},
			}

			schemaReader := factories.SchemaReaderFactory(db)
			dataReader := factories.DataReaderFactory(db)
			dataWriter := factories.DataWriterFactory(db)

			checkEngine := NewCheckEngine(schemaReader, dataReader)

			lookupEngine := NewLookupEngine(
				checkEngine,
				schemaReader,
				dataReader,
			)

			invoker := invoke.NewDirectInvoker(
				schemaReader,
				dataReader,
				checkEngine,
				nil,
				lookupEngine,
				nil,
			)

			checkEngine.SetInvoker(invoker)

			var tuples []*base.Tuple

			for _, relationship := range tests.relationships {
				t, err := tuple.Tuple(relationship)
				Expect(err).ShouldNot(HaveOccurred())
				tuples = append(tuples, t)
			}

			_, err = dataWriter.Write(context.Background(), "t1", database.NewTupleCollection(tuples...), database.NewAttributeCollection())
			Expect(err).ShouldNot(HaveOccurred())

			for _, filter := range tests.filters {
				ear, err := tuple.EAR(filter.subject)
				Expect(err).ShouldNot(HaveOccurred())

				subject := &base.Subject{
					Type:     ear.GetEntity().GetType(),
					Id:       ear.GetEntity().GetId(),
					Relation: ear.GetRelation(),
				}
<<<<<<< HEAD
=======

>>>>>>> e3d94fd5
				response, err := invoker.LookupEntity(context.Background(), &base.PermissionLookupEntityRequest{
					TenantId:    "t1",
					EntityType:  filter.entityType,
					Subject:     subject,
					Permissions: filter.permissions,
					Metadata: &base.PermissionLookupEntityRequestMetadata{
						SnapToken:     token.NewNoopToken().Encode().String(),
						SchemaVersion: "",
						Depth:         100,
					},
				})
				Expect(err).ShouldNot(HaveOccurred())
				for _, permission := range filter.permissions {
					var responseIdsForPermission []string
					if res, ok := response.GetEntityIds()[permission]; ok {
						responseIdsForPermission = res.Ids
					}
					Expect(isSameArray(responseIdsForPermission, filter.assertions[permission])).Should(Equal(true))
				}
			}
		})

		It("Drive Sample: Case 4", func() {
			db, err := factories.DatabaseFactory(
				config.Database{
					Engine: "memory",
				},
			)

			Expect(err).ShouldNot(HaveOccurred())

			conf, err := newSchema(driveSchemaEntityFilter)
			Expect(err).ShouldNot(HaveOccurred())

			schemaWriter := factories.SchemaWriterFactory(db)
			err = schemaWriter.WriteSchema(context.Background(), conf)

			Expect(err).ShouldNot(HaveOccurred())

			type filter struct {
				entityType  string
				subject     string
<<<<<<< HEAD
				permissions []string
				assertions  map[string][]string
=======
				assertions  map[string][]string
				permissions []string
>>>>>>> e3d94fd5
			}

			tests := struct {
				relationships []string
				filters       []filter
			}{
				relationships: []string{
					"doc:1#owner@user:2",
					"doc:1#parent@folder:1#...",
					"folder:1#collaborator@user:1",
					"folder:1#collaborator@user:3",
					"folder:1#creator@user:2",
					"organization:1#admin@user:1",
					"doc:1#org@organization:1#...",
				},
				filters: []filter{
					{
						entityType:  "doc",
						subject:     "user:1",
						permissions: []string{"read"},
						assertions: map[string][]string{
							"read": {"1"},
						},
					},
					{
						entityType:  "folder",
						subject:     "user:2",
						permissions: []string{"delete"},
						assertions: map[string][]string{
							"delete": {"1"},
						},
					},
				},
			}

			schemaReader := factories.SchemaReaderFactory(db)
			dataReader := factories.DataReaderFactory(db)
			dataWriter := factories.DataWriterFactory(db)

			checkEngine := NewCheckEngine(schemaReader, dataReader)

			lookupEngine := NewLookupEngine(
				checkEngine,
				schemaReader,
				dataReader,
			)

			invoker := invoke.NewDirectInvoker(
				schemaReader,
				dataReader,
				checkEngine,
				nil,
				lookupEngine,
				nil,
			)

			checkEngine.SetInvoker(invoker)

			var tuples []*base.Tuple

			for _, relationship := range tests.relationships {
				t, err := tuple.Tuple(relationship)
				Expect(err).ShouldNot(HaveOccurred())
				tuples = append(tuples, t)
			}

			_, err = dataWriter.Write(context.Background(), "t1", database.NewTupleCollection(tuples...), database.NewAttributeCollection())
			Expect(err).ShouldNot(HaveOccurred())

			for _, filter := range tests.filters {
				ear, err := tuple.EAR(filter.subject)
				Expect(err).ShouldNot(HaveOccurred())

				subject := &base.Subject{
					Type:     ear.GetEntity().GetType(),
					Id:       ear.GetEntity().GetId(),
					Relation: ear.GetRelation(),
				}

				response, err := invoker.LookupEntity(context.Background(), &base.PermissionLookupEntityRequest{
					TenantId:    "t1",
					EntityType:  filter.entityType,
					Subject:     subject,
					Permissions: filter.permissions,
					Metadata: &base.PermissionLookupEntityRequestMetadata{
						SnapToken:     token.NewNoopToken().Encode().String(),
						SchemaVersion: "",
						Depth:         100,
					},
				})
				Expect(err).ShouldNot(HaveOccurred())
				for _, permission := range filter.permissions {
					var responseIdsForPermission []string
					if res, ok := response.GetEntityIds()[permission]; ok {
						responseIdsForPermission = res.Ids
					}
					Expect(isSameArray(responseIdsForPermission, filter.assertions[permission])).Should(Equal(true))
				}
			}
		})

		It("Drive Sample: Case 5", func() {
			db, err := factories.DatabaseFactory(
				config.Database{
					Engine: "memory",
				},
			)

			Expect(err).ShouldNot(HaveOccurred())

			conf, err := newSchema(driveSchemaEntityFilter)
			Expect(err).ShouldNot(HaveOccurred())

			schemaWriter := factories.SchemaWriterFactory(db)
			err = schemaWriter.WriteSchema(context.Background(), conf)

			Expect(err).ShouldNot(HaveOccurred())

			type filter struct {
				entityType  string
				subject     string
				assertions  map[string][]string
				permissions []string
			}

			tests := struct {
				relationships []string
				filters       []filter
			}{
				relationships: []string{
					"doc:1#owner@user:2",
					"doc:2#owner@user:3",
					"doc:1#parent@folder:1#...",
					"doc:2#parent@folder:1#...",
					"folder:1#collaborator@user:1",
					"folder:1#collaborator@user:3",
					"folder:1#creator@user:2",
					"organization:1#admin@user:1",
					"doc:1#org@organization:1#...",
					"doc:2#org@organization:1#...",
				},
				filters: []filter{
					{
						entityType:  "doc",
						subject:     "user:1",
						permissions: []string{"read"},
						assertions: map[string][]string{
							"read": {"1", "2"},
						},
					},
					{
						entityType:  "folder",
						subject:     "user:2",
						permissions: []string{"delete"},
						assertions: map[string][]string{
							"delete": {"1"},
						},
					},
				},
			}

			schemaReader := factories.SchemaReaderFactory(db)
			dataReader := factories.DataReaderFactory(db)
			dataWriter := factories.DataWriterFactory(db)

			checkEngine := NewCheckEngine(schemaReader, dataReader)

			lookupEngine := NewLookupEngine(
				checkEngine,
				schemaReader,
				dataReader,
			)

			invoker := invoke.NewDirectInvoker(
				schemaReader,
				dataReader,
				checkEngine,
				nil,
				lookupEngine,
				nil,
			)

			checkEngine.SetInvoker(invoker)

			var tuples []*base.Tuple

			for _, relationship := range tests.relationships {
				t, err := tuple.Tuple(relationship)
				Expect(err).ShouldNot(HaveOccurred())
				tuples = append(tuples, t)
			}

			_, err = dataWriter.Write(context.Background(), "t1", database.NewTupleCollection(tuples...), database.NewAttributeCollection())
			Expect(err).ShouldNot(HaveOccurred())

			for _, filter := range tests.filters {
				ear, err := tuple.EAR(filter.subject)
				Expect(err).ShouldNot(HaveOccurred())

				subject := &base.Subject{
					Type:     ear.GetEntity().GetType(),
					Id:       ear.GetEntity().GetId(),
					Relation: ear.GetRelation(),
				}

				response, err := invoker.LookupEntity(context.Background(), &base.PermissionLookupEntityRequest{
					TenantId:    "t1",
					EntityType:  filter.entityType,
					Subject:     subject,
					Permissions: filter.permissions,
					Metadata: &base.PermissionLookupEntityRequestMetadata{
						SnapToken:     token.NewNoopToken().Encode().String(),
						SchemaVersion: "",
						Depth:         100,
					},
				})
				Expect(err).ShouldNot(HaveOccurred())
				for _, permission := range filter.permissions {
					var responseIdsForPermission []string
					if res, ok := response.GetEntityIds()[permission]; ok {
						responseIdsForPermission = res.Ids
					}
					Expect(isSameArray(responseIdsForPermission, filter.assertions[permission])).Should(Equal(true))
				}
			}
		})

		It("Drive Sample: Case 6", func() {
			db, err := factories.DatabaseFactory(
				config.Database{
					Engine: "memory",
				},
			)

			Expect(err).ShouldNot(HaveOccurred())

			conf, err := newSchema(driveSchemaEntityFilter)
			Expect(err).ShouldNot(HaveOccurred())

			schemaWriter := factories.SchemaWriterFactory(db)
			err = schemaWriter.WriteSchema(context.Background(), conf)

			Expect(err).ShouldNot(HaveOccurred())

			type filter struct {
				entityType string
				subject    string
				assertions map[string][]string
				permission []string
			}

			tests := struct {
				relationships []string
				contextual    []string
				filters       []filter
			}{
				relationships: []string{
					"doc:1#owner@user:2",
					"doc:2#owner@user:3",
					"doc:3#owner@user:3",
					"doc:4#owner@user:2",
					"doc:5#owner@user:3",
					"doc:6#owner@user:2",
					"doc:1#parent@folder:1#...",
					"doc:2#parent@folder:1#...",
					"doc:3#parent@folder:1#...",
				},
				contextual: []string{
					"doc:4#parent@folder:1#...",
					"doc:5#parent@folder:1#...",
					"doc:6#parent@folder:1#...",
					"folder:1#collaborator@user:1",
					"folder:1#collaborator@user:3",
					"folder:1#creator@user:2",
					"organization:1#admin@user:1",
				},
				filters: []filter{
					{
						entityType: "doc",
						subject:    "user:1",
						permission: []string{"read"},
						assertions: map[string][]string{
							"read": {"1", "2", "3", "4", "5", "6"},
						},
					},
					{
						entityType: "folder",
						subject:    "user:2",
						permission: []string{"delete"},
						assertions: map[string][]string{
							"delete": {"1"},
						},
					},
				},
			}

			schemaReader := factories.SchemaReaderFactory(db)
			dataReader := factories.DataReaderFactory(db)
			dataWriter := factories.DataWriterFactory(db)

			checkEngine := NewCheckEngine(schemaReader, dataReader)

			lookupEngine := NewLookupEngine(
				checkEngine,
				schemaReader,
				dataReader,
			)

			invoker := invoke.NewDirectInvoker(
				schemaReader,
				dataReader,
				checkEngine,
				nil,
				lookupEngine,
				nil,
			)

			checkEngine.SetInvoker(invoker)

			var tuples []*base.Tuple

			for _, relationship := range tests.relationships {
				t, err := tuple.Tuple(relationship)
				Expect(err).ShouldNot(HaveOccurred())
				tuples = append(tuples, t)
			}

			_, err = dataWriter.Write(context.Background(), "t1", database.NewTupleCollection(tuples...), database.NewAttributeCollection())
			Expect(err).ShouldNot(HaveOccurred())

			reqContext := &base.Context{
				Tuples:     []*base.Tuple{},
				Attributes: []*base.Attribute{},
			}

			for _, relationship := range tests.contextual {
				t, err := tuple.Tuple(relationship)
				Expect(err).ShouldNot(HaveOccurred())
				reqContext.Tuples = append(reqContext.Tuples, t)
			}

			for _, filter := range tests.filters {
				ear, err := tuple.EAR(filter.subject)
				Expect(err).ShouldNot(HaveOccurred())

				subject := &base.Subject{
					Type:     ear.GetEntity().GetType(),
					Id:       ear.GetEntity().GetId(),
					Relation: ear.GetRelation(),
				}

				response, err := invoker.LookupEntity(context.Background(), &base.PermissionLookupEntityRequest{
					TenantId:    "t1",
					EntityType:  filter.entityType,
					Subject:     subject,
					Permissions: filter.permission,
					Metadata: &base.PermissionLookupEntityRequestMetadata{
						SnapToken:     token.NewNoopToken().Encode().String(),
						SchemaVersion: "",
						Depth:         100,
					},
					Context: reqContext,
				})
				Expect(err).ShouldNot(HaveOccurred())
				for _, permission := range filter.permission {
					var responseIdsForPermission []string
					if res, ok := response.GetEntityIds()[permission]; ok {
						responseIdsForPermission = res.Ids
					}
					Expect(isSameArray(responseIdsForPermission, filter.assertions[permission])).Should(Equal(true))
				}
			}
		})

		It("Drive Sample: Case 7", func() {
			db, err := factories.DatabaseFactory(
				config.Database{
					Engine: "memory",
				},
			)

			Expect(err).ShouldNot(HaveOccurred())

			conf, err := newSchema(driveSchemaEntityFilter)
			Expect(err).ShouldNot(HaveOccurred())

			schemaWriter := factories.SchemaWriterFactory(db)
			err = schemaWriter.WriteSchema(context.Background(), conf)

			Expect(err).ShouldNot(HaveOccurred())

			type filter struct {
				entityType  string
				subject     string
				assertions  map[string][]string
				permissions []string
			}

			tests := struct {
				relationships []string
				filters       []filter
			}{
				relationships: []string{
					"doc:1#owner@user:2",
					"doc:2#owner@user:3",
					"doc:3#owner@user:3",
					"doc:4#owner@user:2",
					"doc:5#owner@user:3",
					"doc:6#owner@user:2",
					"doc:7#owner@user:4",
					"doc:8#owner@user:4",
					"doc:9#owner@user:5",
					"doc:10#owner@user:5",
					"doc:1#parent@folder:1#...",
					"doc:2#parent@folder:1#...",
					"doc:3#parent@folder:2#...",
					"doc:4#parent@folder:2#...",
					"doc:5#parent@folder:3#...",
					"doc:6#parent@folder:3#...",
					"doc:7#parent@folder:4#...",
					"doc:8#parent@folder:4#...",
					"doc:9#parent@folder:5#...",
					"doc:10#parent@folder:5#...",
					"folder:1#collaborator@user:1",
					"folder:2#collaborator@user:1",
					"folder:3#collaborator@user:2",
					"folder:4#collaborator@user:2",
					"folder:5#collaborator@user:3",
					"folder:1#creator@user:2",
					"folder:2#creator@user:3",
					"folder:3#creator@user:4",
					"folder:4#creator@user:4",
					"folder:5#creator@user:5",
					"organization:1#admin@user:1",
					"organization:2#admin@user:2",
					"organization:3#admin@user:3",
					"doc:1#org@organization:1#...",
					"doc:2#org@organization:1#...",
					"doc:3#org@organization:2#...",
					"doc:4#org@organization:2#...",
					"doc:5#org@organization:3#...",
					"doc:6#org@organization:3#...",
					"doc:7#org@organization:1#...",
					"doc:8#org@organization:2#...",
					"doc:9#org@organization:3#...",
					"doc:10#org@organization:1#...",
				},
				filters: []filter{
					{
						entityType:  "doc",
						subject:     "user:1",
						permissions: []string{"read"},
						assertions: map[string][]string{
							"read": {"1", "10", "2", "3", "4", "7"},
						},
					},
					{
						entityType:  "doc",
						subject:     "user:2",
						permissions: []string{"read", "delete"},
						assertions: map[string][]string{
							"read":   {"1", "3", "4", "5", "6", "7", "8"},
							"delete": {"1", "3", "4", "6", "8"},
						},
					},
					{
						entityType:  "doc",
						subject:     "user:3",
						permissions: []string{"read", "update"},
						assertions: map[string][]string{
							"read":   {"10", "2", "3", "5", "6", "9"},
							"update": {"5"},
						},
					},
					{
						entityType:  "doc",
						subject:     "user:4",
						permissions: []string{"read", "delete", "share"},
						assertions: map[string][]string{
							"read":   {"7", "8"},
							"delete": {"7", "8"},
							"share":  nil,
						},
					},
					{
						entityType:  "doc",
						subject:     "user:5",
						permissions: []string{"read", "delete"},
						assertions: map[string][]string{
							"read":   {"10", "9"},
							"delete": {"10", "9"},
						},
					},
				},
			}

			schemaReader := factories.SchemaReaderFactory(db)
			dataReader := factories.DataReaderFactory(db)
			dataWriter := factories.DataWriterFactory(db)

			checkEngine := NewCheckEngine(schemaReader, dataReader)

			lookupEngine := NewLookupEngine(
				checkEngine,
				schemaReader,
				dataReader,
			)

			invoker := invoke.NewDirectInvoker(
				schemaReader,
				dataReader,
				checkEngine,
				nil,
				lookupEngine,
				nil,
			)

			checkEngine.SetInvoker(invoker)

			var tuples []*base.Tuple

			for _, relationship := range tests.relationships {
				t, err := tuple.Tuple(relationship)
				Expect(err).ShouldNot(HaveOccurred())
				tuples = append(tuples, t)
			}

			_, err = dataWriter.Write(context.Background(), "t1", database.NewTupleCollection(tuples...), database.NewAttributeCollection())
			Expect(err).ShouldNot(HaveOccurred())

			for _, filter := range tests.filters {
				ear, err := tuple.EAR(filter.subject)
				Expect(err).ShouldNot(HaveOccurred())

				subject := &base.Subject{
					Type:     ear.GetEntity().GetType(),
					Id:       ear.GetEntity().GetId(),
					Relation: ear.GetRelation(),
				}

				response, err := invoker.LookupEntity(context.Background(), &base.PermissionLookupEntityRequest{
					TenantId:    "t1",
					EntityType:  filter.entityType,
					Subject:     subject,
					Permissions: filter.permissions,
					Metadata: &base.PermissionLookupEntityRequestMetadata{
						SnapToken:     token.NewNoopToken().Encode().String(),
						SchemaVersion: "",
						Depth:         100,
					},
				})
				Expect(err).ShouldNot(HaveOccurred())
				for _, permission := range filter.permissions {
					var responseIdsForPermission []string
					if res, ok := response.GetEntityIds()[permission]; ok {
						responseIdsForPermission = res.Ids
					}
					Expect(isSameArray(responseIdsForPermission, filter.assertions[permission])).Should(Equal(true))
				}
			}
		})

		It("Drive Sample: Case 8", func() {
			db, err := factories.DatabaseFactory(
				config.Database{
					Engine: "memory",
				},
			)

			Expect(err).ShouldNot(HaveOccurred())

			conf, err := newSchema(driveSchemaEntityFilter)
			Expect(err).ShouldNot(HaveOccurred())

			schemaWriter := factories.SchemaWriterFactory(db)
			err = schemaWriter.WriteSchema(context.Background(), conf)

			Expect(err).ShouldNot(HaveOccurred())

			type filter struct {
				entityType  string
				subject     string
				assertions  map[string][]string
				permissions []string
			}

			tests := struct {
				relationships []string
				filters       []filter
			}{
				relationships: []string{
					"doc:1#owner@user:2",
					"doc:2#owner@user:3",
					"doc:3#owner@user:3",
					"doc:4#owner@user:2",
					"doc:5#owner@user:3",
					"doc:6#owner@user:2",
					"doc:7#owner@user:4",
					"doc:8#owner@user:4",
					"doc:9#owner@user:5",
					"doc:10#owner@user:5",
					"doc:1#parent@folder:1#...",
					"doc:2#parent@folder:1#...",
					"doc:3#parent@folder:2#...",
					"doc:4#parent@folder:2#...",
					"doc:5#parent@folder:3#...",
					"doc:6#parent@folder:3#...",
					"doc:7#parent@folder:4#...",
					"doc:8#parent@folder:4#...",
					"doc:9#parent@folder:5#...",
					"doc:10#parent@folder:5#...",
					"folder:1#collaborator@user:1",
					"folder:2#collaborator@user:1",
					"folder:3#collaborator@user:2",
					"folder:4#collaborator@user:2",
					"folder:5#collaborator@user:3",
					"folder:1#creator@user:2",
					"folder:2#creator@user:3",
					"folder:3#creator@user:4",
					"folder:4#creator@user:4",
					"folder:5#creator@user:5",
					"organization:1#admin@user:1",
					"organization:2#admin@user:2",
					"organization:3#admin@user:3",
					"doc:1#org@organization:1#...",
					"doc:2#org@organization:1#...",
					"doc:3#org@organization:2#...",
					"doc:4#org@organization:2#...",
					"doc:5#org@organization:3#...",
					"doc:6#org@organization:3#...",
					"doc:7#org@organization:1#...",
					"doc:8#org@organization:2#...",
					"doc:9#org@organization:3#...",
					"doc:10#org@organization:1#...",
				},
				filters: []filter{
					{
<<<<<<< HEAD
						entityType:  "doc",
						subject:     "user:1",
						permissions: []string{"read", "invalid"}, // check if it handles invalid permission
=======
						entityType:  "group",
						subject:     "user:1",
						permissions: []string{"create", "join", "leave", "post_to_group", "comment_on_post"},
>>>>>>> e3d94fd5
						assertions: map[string][]string{
							"read":    {"1", "2", "3", "4", "7", "10"},
							"invalid": {},
						},
					},
					{
<<<<<<< HEAD
						entityType:  "doc",
						subject:     "user:2",
						permissions: []string{"read", "delete", "read"}, // check if it handles duplicate
						assertions: map[string][]string{
							"read":   {"1", "3", "4", "5", "6", "7", "8"},
							"delete": {"1", "3", "4", "6", "8"},
=======
						entityType:  "post",
						subject:     "user:1",
						permissions: []string{"view_post", "edit_post"},
						assertions: map[string][]string{
							"view_post": {"1"},
							"edit_post": {"1"},
						},
					},
					{
						entityType:  "comment",
						subject:     "user:1",
						permissions: []string{"view_comment", "edit_comment"},
						assertions: map[string][]string{
							"view_comment": {"1"},
							"edit_comment": {"1"},
						},
					},
					{
						entityType:  "like",
						subject:     "user:1",
						permissions: []string{"like_post", "unlike_post"},
						assertions: map[string][]string{
							"like_post":   {"1"},
							"unlike_post": {"1"},
						},
					},
					{
						entityType:  "poll",
						subject:     "user:2",
						permissions: []string{"create_poll", "view_poll", "edit_poll"},
						assertions: map[string][]string{
							"create_poll": {"1"},
							"view_poll":   {"1"},
							"edit_poll":   {"1"},
						},
					},
					{
						entityType:  "file",
						subject:     "user:3",
						permissions: []string{"upload_file", "view_file"},
						assertions: map[string][]string{
							"upload_file": {"1"},
							"view_file":   {"1"},
						},
					},
					{
						entityType:  "event",
						subject:     "user:2",
						permissions: []string{"create_event", "view_event", "edit_event", "RSVP_to_event"},
						assertions: map[string][]string{
							"create_event":  {"1"},
							"view_event":    {"1"},
							"edit_event":    {"1"},
							"RSVP_to_event": {"1"},
>>>>>>> e3d94fd5
						},
					},
				},
			}

			schemaReader := factories.SchemaReaderFactory(db)
			dataReader := factories.DataReaderFactory(db)
			dataWriter := factories.DataWriterFactory(db)

			checkEngine := NewCheckEngine(schemaReader, dataReader)

			lookupEngine := NewLookupEngine(
				checkEngine,
				schemaReader,
				dataReader,
			)

			invoker := invoke.NewDirectInvoker(
				schemaReader,
				dataReader,
				checkEngine,
				nil,
				lookupEngine,
				nil,
			)

			checkEngine.SetInvoker(invoker)

			var tuples []*base.Tuple

			for _, relationship := range tests.relationships {
				t, err := tuple.Tuple(relationship)
				Expect(err).ShouldNot(HaveOccurred())
				tuples = append(tuples, t)
			}

			_, err = dataWriter.Write(context.Background(), "t1", database.NewTupleCollection(tuples...), database.NewAttributeCollection())
			Expect(err).ShouldNot(HaveOccurred())

			for _, filter := range tests.filters {
				ear, err := tuple.EAR(filter.subject)
				Expect(err).ShouldNot(HaveOccurred())

				subject := &base.Subject{
					Type:     ear.GetEntity().GetType(),
					Id:       ear.GetEntity().GetId(),
					Relation: ear.GetRelation(),
				}

				response, err := invoker.LookupEntity(context.Background(), &base.PermissionLookupEntityRequest{
					TenantId:    "t1",
					EntityType:  filter.entityType,
					Subject:     subject,
					Permissions: filter.permissions,
					Metadata: &base.PermissionLookupEntityRequestMetadata{
						SnapToken:     token.NewNoopToken().Encode().String(),
						SchemaVersion: "",
						Depth:         100,
					},
				})
<<<<<<< HEAD

=======
>>>>>>> e3d94fd5
				Expect(err).ShouldNot(HaveOccurred())
				for _, permission := range filter.permissions {
					var responseIdsForPermission []string
					if res, ok := response.GetEntityIds()[permission]; ok {
						responseIdsForPermission = res.Ids
					}
					Expect(isSameArray(responseIdsForPermission, filter.assertions[permission])).Should(Equal(true))
				}
			}
		})

		It("Drive Sample: Case 9", func() {
			db, err := factories.DatabaseFactory(
				config.Database{
					Engine: "memory",
				},
			)

			Expect(err).ShouldNot(HaveOccurred())

			conf, err := newSchema(driveSchemaEntityFilter)
			Expect(err).ShouldNot(HaveOccurred())

			schemaWriter := factories.SchemaWriterFactory(db)
			err = schemaWriter.WriteSchema(context.Background(), conf)

			Expect(err).ShouldNot(HaveOccurred())

			type filter struct {
				entityType  string
				subject     string
				assertions  map[string][]string
				permissions []string
			}

			tests := struct {
				filters []filter
			}{
				filters: []filter{
					{
<<<<<<< HEAD
						entityType:  "doc",
						subject:     "user:1",
						permissions: []string{"invalid1", "invalid2"}, // check if it handles all  permission are invalid and not able to walk on schema
=======
						entityType:  "group",
						subject:     "user:1",
						permissions: []string{"create", "join", "leave", "post_to_group", "comment_on_post"},
						assertions: map[string][]string{
							"create":          {"1"},
							"join":            {"1"},
							"leave":           {"1"},
							"post_to_group":   {"1"},
							"comment_on_post": {"1"},
						},
					},
					{
						entityType:  "post",
						subject:     "user:1",
						permissions: []string{"view_post", "edit_post"},
						assertions: map[string][]string{
							"view_post": {"1", "2", "3"},
							"edit_post": {"1"},
						},
					},
					{
						entityType:  "comment",
						subject:     "user:2",
						permissions: []string{"view_comment", "edit_comment"},
						assertions: map[string][]string{
							"view_comment": {"1", "2", "3"},
							"edit_comment": {"2"},
						},
					},
					{
						entityType:  "like",
						subject:     "user:3",
						permissions: []string{"like_post", "unlike_post"},
						assertions: map[string][]string{
							"like_post":   {"1", "2", "3"},
							"unlike_post": {"1", "2", "3"},
						},
					},
					{
						entityType:  "poll",
						subject:     "user:4",
						permissions: []string{"create_poll", "view_poll", "edit_poll"},
						assertions: map[string][]string{
							"create_poll": {"1", "2", "3"},
							"view_poll":   {"1"},
							"edit_poll":   {"1", "2", "3"},
						},
					},
					{
						entityType:  "file",
						subject:     "user:5",
						permissions: []string{"upload_file", "view_file", "delete_file"},
						assertions: map[string][]string{
							"upload_file": nil,
							"view_file":   nil,
							"delete_file": {"1", "2", "3"},
						},
					},
					{
						entityType:  "event",
						subject:     "user:6",
						permissions: []string{"create_event", "view_event", "edit_event", "delete_event", "RSVP_to_event"},
>>>>>>> e3d94fd5
						assertions: map[string][]string{
							"read":    {"1", "2", "3", "4", "7", "10"},
							"invalid": {},
						},
					},
				},
			}

			schemaReader := factories.SchemaReaderFactory(db)
			dataReader := factories.DataReaderFactory(db)

			checkEngine := NewCheckEngine(schemaReader, dataReader)

			lookupEngine := NewLookupEngine(
				checkEngine,
				schemaReader,
				dataReader,
			)

			invoker := invoke.NewDirectInvoker(
				schemaReader,
				dataReader,
				checkEngine,
				nil,
				lookupEngine,
				nil,
			)

			checkEngine.SetInvoker(invoker)

			for _, filter := range tests.filters {
				ear, err := tuple.EAR(filter.subject)
				Expect(err).ShouldNot(HaveOccurred())

				subject := &base.Subject{
					Type:     ear.GetEntity().GetType(),
					Id:       ear.GetEntity().GetId(),
					Relation: ear.GetRelation(),
				}

<<<<<<< HEAD
				_, lookUpErr := invoker.LookupEntity(context.Background(), &base.PermissionLookupEntityRequest{
=======
				response, err := invoker.LookupEntity(context.Background(), &base.PermissionLookupEntityRequest{
>>>>>>> e3d94fd5
					TenantId:    "t1",
					EntityType:  filter.entityType,
					Subject:     subject,
					Permissions: filter.permissions,
					Metadata: &base.PermissionLookupEntityRequestMetadata{
						SnapToken:     token.NewNoopToken().Encode().String(),
						SchemaVersion: "",
						Depth:         100,
					},
				})
<<<<<<< HEAD

				Expect(lookUpErr).Should(HaveOccurred())
=======
				Expect(err).ShouldNot(HaveOccurred())
				for _, permission := range filter.permissions {
					var responseIdsForPermission []string
					if res, ok := response.GetEntityIds()[permission]; ok {
						responseIdsForPermission = res.Ids
					}
					Expect(isSameArray(responseIdsForPermission, filter.assertions[permission])).Should(Equal(true))
				}
>>>>>>> e3d94fd5
			}
		})
	})

	facebookGroupsSchemaEntityFilter := `
	entity user {}
	
	entity group {
	
	  // Relation to represent the members of the group
	  relation member @user
	  // Relation to represent the admins of the group
	  relation admin @user
	  // Relation to represent the moderators of the group
	  relation moderator @user
	
	  // Permissions for the group entity
	  action create = member
	  action join = member
	  action leave = member
	  action invite_to_group = admin
	  action remove_from_group = admin or moderator
	  action edit_settings = admin or moderator
	  action post_to_group = member
	  action comment_on_post = member
	  action view_group_insights = admin or moderator
	}
	
	entity post {
	
	  // Relation to represent the owner of the post
	  relation owner @user
	  // Relation to represent the group that the post belongs to
	  relation group @group
	
	  // Permissions for the post entity
	  action view_post = owner or group.member
	  action edit_post = owner or group.admin
	  action delete_post = owner or group.admin
	
	  permission group_member = group.member
	}
	
	entity comment {
	
	  // Relation to represent the owner of the comment
	  relation owner @user
	
	  // Relation to represent the post that the comment belongs to
	  relation post @post
	
	  // Permissions for the comment entity
	  action view_comment = owner or post.group_member
	  action edit_comment = owner
	  action delete_comment = owner
	}
	
	entity like {
	
	  // Relation to represent the owner of the like
	  relation owner @user
	
	  // Relation to represent the post that the like belongs to
	  relation post @post
	
	  // Permissions for the like entity
	  action like_post = owner or post.group_member
	  action unlike_post = owner or post.group_member
	}
	
	entity poll {
	
	  // Relation to represent the owner of the poll
	  relation owner @user
	
	  // Relation to represent the group that the poll belongs to
	  relation group @group
	
	  // Permissions for the poll entity
	  action create_poll = owner or group.admin
	  action view_poll = owner or group.member
	  action edit_poll = owner or group.admin
	  action delete_poll = owner or group.admin
	}
	
	entity file {
	
	  // Relation to represent the owner of the file
	  relation owner @user
	
	  // Relation to represent the group that the file belongs to
	  relation group @group
	
	  // Permissions for the file entity
	  action upload_file = owner or group.member
	  action view_file = owner or group.member
	  action delete_file = owner or group.admin
	}
	
	entity event {
	
	  // Relation to represent the owner of the event
	  relation owner @user
	  // Relation to represent the group that the event belongs to
	  relation group @group
	
	  // Permissions for the event entity
	  action create_event = owner or group.admin
	  action view_event = owner or group.member
	  action edit_event = owner or group.admin
	  action delete_event = owner or group.admin
	  action RSVP_to_event = owner or group.member
	}
	`

	Context("Facebook Group Sample: Entity Filter", func() {
		It("Facebook Group Sample: Case 1", func() {
			db, err := factories.DatabaseFactory(
				config.Database{
					Engine: "memory",
				},
			)

			Expect(err).ShouldNot(HaveOccurred())

			conf, err := newSchema(facebookGroupsSchemaEntityFilter)
			Expect(err).ShouldNot(HaveOccurred())

			schemaWriter := factories.SchemaWriterFactory(db)
			err = schemaWriter.WriteSchema(context.Background(), conf)

			Expect(err).ShouldNot(HaveOccurred())

			type filter struct {
				entityType  string
				subject     string
<<<<<<< HEAD
				permissions []string
				assertions  map[string][]string
=======
				assertions  map[string][]string
				permissions []string
>>>>>>> e3d94fd5
			}

			tests := struct {
				relationships []string
				filters       []filter
			}{
				relationships: []string{
					"group:1#member@user:1",
					"group:1#admin@user:2",
					"group:1#moderator@user:3",
					"post:1#owner@user:1",
					"post:1#group@group:1#...",
					"comment:1#owner@user:1",
					"comment:1#post@post:1#...",
					"like:1#owner@user:1",
					"like:1#post@post:1#...",
					"poll:1#owner@user:2",
					"poll:1#group@group:1#...",
					"file:1#owner@user:3",
					"file:1#group@group:1#...",
					"event:1#owner@user:2",
					"event:1#group@group:1#...",
				},
				filters: []filter{
					{
<<<<<<< HEAD
						entityType:  "group",
						subject:     "user:1",
						permissions: []string{"create", "join", "leave", "post_to_group", "comment_on_post"},
						assertions: map[string][]string{
							"create":          {"1"},
							"join":            {"1"},
							"leave":           {"1"},
							"post_to_group":   {"1"},
							"comment_on_post": {"1"},
						},
					},
					{
						entityType:  "post",
						subject:     "user:1",
						permissions: []string{"view_post", "edit_post"},
						assertions: map[string][]string{
							"view_post": {"1"},
							"edit_post": {"1"},
						},
					},
					{
						entityType:  "comment",
						subject:     "user:1",
						permissions: []string{"view_comment", "edit_comment"},
						assertions: map[string][]string{
							"view_comment": {"1"},
							"edit_comment": {"1"},
						},
					},
					{
						entityType:  "like",
						subject:     "user:1",
						permissions: []string{"like_post", "unlike_post"},
						assertions: map[string][]string{
							"like_post":   {"1"},
							"unlike_post": {"1"},
						},
					},
					{
						entityType:  "poll",
						subject:     "user:2",
						permissions: []string{"create_poll", "view_poll", "edit_poll"},
						assertions: map[string][]string{
							"create_poll": {"1"},
							"view_poll":   {"1"},
							"edit_poll":   {"1"},
						},
					},
					{
						entityType:  "file",
						subject:     "user:3",
						permissions: []string{"upload_file", "view_file"},
						assertions: map[string][]string{
							"upload_file": {"1"},
							"view_file":   {"1"},
						},
					},
					{
						entityType:  "event",
						subject:     "user:2",
						permissions: []string{"create_event", "view_event", "edit_event", "RSVP_to_event"},
=======
						entityType:  "post",
						subject:     "user:1",
						permissions: []string{"view_post"},
>>>>>>> e3d94fd5
						assertions: map[string][]string{
							"create_event":  {"1"},
							"view_event":    {"1"},
							"edit_event":    {"1"},
							"RSVP_to_event": {"1"},
						},
					},
				},
			}

			schemaReader := factories.SchemaReaderFactory(db)
			dataReader := factories.DataReaderFactory(db)
			dataWriter := factories.DataWriterFactory(db)

			checkEngine := NewCheckEngine(schemaReader, dataReader)

			lookupEngine := NewLookupEngine(
				checkEngine,
				schemaReader,
				dataReader,
			)

			invoker := invoke.NewDirectInvoker(
				schemaReader,
				dataReader,
				checkEngine,
				nil,
				lookupEngine,
				nil,
			)

			checkEngine.SetInvoker(invoker)

			var tuples []*base.Tuple

			for _, relationship := range tests.relationships {
				t, err := tuple.Tuple(relationship)
				Expect(err).ShouldNot(HaveOccurred())
				tuples = append(tuples, t)
			}

			_, err = dataWriter.Write(context.Background(), "t1", database.NewTupleCollection(tuples...), database.NewAttributeCollection())
			Expect(err).ShouldNot(HaveOccurred())

			for _, filter := range tests.filters {
				ear, err := tuple.EAR(filter.subject)
				Expect(err).ShouldNot(HaveOccurred())

				subject := &base.Subject{
					Type:     ear.GetEntity().GetType(),
					Id:       ear.GetEntity().GetId(),
					Relation: ear.GetRelation(),
				}
<<<<<<< HEAD
				response, err := invoker.LookupEntity(context.Background(), &base.PermissionLookupEntityRequest{
					TenantId:    "t1",
					EntityType:  filter.entityType,
					Subject:     subject,
					Permissions: filter.permissions,
					Metadata: &base.PermissionLookupEntityRequestMetadata{
						SnapToken:     token.NewNoopToken().Encode().String(),
						SchemaVersion: "",
						Depth:         100,
					},
				})
				Expect(err).ShouldNot(HaveOccurred())
				for _, permission := range filter.permissions {
					var responseIdsForPermission []string
					if res, ok := response.GetEntityIds()[permission]; ok {
						responseIdsForPermission = res.Ids
=======

				for permission, res := range filter.assertions {

					ct := ""

					var ids []string

					for {
						response, err := invoker.LookupEntity(context.Background(), &base.PermissionLookupEntityRequest{
							TenantId:    "t1",
							EntityType:  filter.entityType,
							Subject:     subject,
							Permissions: []string{permission},
							Metadata: &base.PermissionLookupEntityRequestMetadata{
								SnapToken:     token.NewNoopToken().Encode().String(),
								SchemaVersion: "",
								Depth:         100,
							},
							PageSize:        5,
							ContinuousToken: ct,
						})
						Expect(err).ShouldNot(HaveOccurred())

						if res, ok := response.GetEntityIds()[permission]; ok {
							ids = append(ids, res.Ids...)
						}

						ct = response.GetContinuousToken()

						if ct == "" {
							break
						}
>>>>>>> e3d94fd5
					}
					Expect(isSameArray(responseIdsForPermission, filter.assertions[permission])).Should(Equal(true))
				}
			}
		})

		It("Facebook Group Sample: Case 2", func() {
			db, err := factories.DatabaseFactory(
				config.Database{
					Engine: "memory",
				},
			)

			Expect(err).ShouldNot(HaveOccurred())

			conf, err := newSchema(facebookGroupsSchemaEntityFilter)
			Expect(err).ShouldNot(HaveOccurred())

			schemaWriter := factories.SchemaWriterFactory(db)
			err = schemaWriter.WriteSchema(context.Background(), conf)

			Expect(err).ShouldNot(HaveOccurred())

			type filter struct {
				entityType  string
				subject     string
				assertions  map[string][]string
				permissions []string
			}

			tests := struct {
				relationships []string
				contextual    []string
				filters       []filter
			}{
				relationships: []string{
					"group:1#member@user:1",
					"group:1#member@user:2",
					"group:1#member@user:3",
					"group:1#admin@user:4",
					"group:1#admin@user:5",
					"group:1#moderator@user:6",
					"group:1#moderator@user:7",
					"post:1#owner@user:1",
					"post:2#owner@user:2",
					"post:3#owner@user:3",
					"post:1#group@group:1#...",
					"post:2#group@group:1#...",
					"post:3#group@group:1#...",
					"comment:1#owner@user:1",
					"comment:2#owner@user:2",
					"comment:3#owner@user:3",
					"comment:1#post@post:1#...",
					"comment:2#post@post:2#...",
					"comment:3#post@post:3#...",
					"like:1#owner@user:1",
					"like:2#owner@user:2",
					"like:3#owner@user:3",
					"like:1#post@post:1#...",
					"like:2#post@post:2#...",
					"like:3#post@post:3#...",
					"poll:1#owner@user:4",
					"poll:2#owner@user:5",
					"poll:3#owner@user:6",
					"poll:1#group@group:1#...",
					"poll:2#group@group:1#...",
					"poll:3#group@group:1#...",
					"file:1#owner@user:7",
					"file:2#owner@user:8",
					"file:3#owner@user:9",
					"file:1#group@group:1#...",
					"file:2#group@group:1#...",
					"file:3#group@group:1#...",
					"event:1#owner@user:10",
					"event:2#owner@user:11",
					"event:3#owner@user:12",
					"event:1#group@group:1#...",
					"event:2#group@group:1#...",
					"event:3#group@group:1#...",
				},
				contextual: []string{
					"file:1#group@group:1#...",
					"file:2#group@group:1#...",
					"file:3#group@group:1#...",
					"event:1#owner@user:10",
					"event:2#owner@user:11",
					"event:3#owner@user:12",
					"event:1#group@group:1#...",
					"event:2#group@group:1#...",
					"event:3#group@group:1#...",
				},
				filters: []filter{
					{
<<<<<<< HEAD
						entityType:  "group",
						subject:     "user:1",
						permissions: []string{"create", "join", "leave", "post_to_group", "comment_on_post"},
						assertions: map[string][]string{
							"create":          {"1"},
							"join":            {"1"},
							"leave":           {"1"},
							"post_to_group":   {"1"},
							"comment_on_post": {"1"},
						},
					},
					{
						entityType:  "post",
						subject:     "user:1",
						permissions: []string{"view_post", "edit_post"},
						assertions: map[string][]string{
							"view_post": {"1", "2", "3"},
							"edit_post": {"1"},
						},
					},
					{
						entityType:  "comment",
						subject:     "user:2",
						permissions: []string{"view_comment", "edit_comment"},
						assertions: map[string][]string{
							"view_comment": {"1", "2", "3"},
							"edit_comment": {"2"},
						},
					},
					{
						entityType:  "like",
						subject:     "user:3",
						permissions: []string{"like_post", "unlike_post"},
						assertions: map[string][]string{
							"like_post":   {"1", "2", "3"},
							"unlike_post": {"1", "2", "3"},
						},
					},
					{
						entityType:  "poll",
						subject:     "user:4",
						permissions: []string{"create_poll", "view_poll", "edit_poll"},
						assertions: map[string][]string{
							"create_poll": {"1", "2", "3"},
							"view_poll":   {"1"},
							"edit_poll":   {"1", "2", "3"},
						},
					},
					{
						entityType:  "file",
						subject:     "user:5",
						permissions: []string{"upload_file", "view_file", "delete_file"},
						assertions: map[string][]string{
							"upload_file": nil,
							"view_file":   nil,
							"delete_file": {"1", "2", "3"},
						},
					},
					{
						entityType:  "event",
						subject:     "user:6",
						permissions: []string{"create_event", "view_event", "edit_event", "delete_event", "RSVP_to_event"},
=======
						entityType:  "comment",
						subject:     "user:1",
						permissions: []string{"remove"},
>>>>>>> e3d94fd5
						assertions: map[string][]string{
							"create_event":  nil,
							"view_event":    nil,
							"edit_event":    nil,
							"delete_event":  nil,
							"RSVP_to_event": nil,
						},
					},
				},
			}

			schemaReader := factories.SchemaReaderFactory(db)
			dataReader := factories.DataReaderFactory(db)
			dataWriter := factories.DataWriterFactory(db)

			checkEngine := NewCheckEngine(schemaReader, dataReader)

			lookupEngine := NewLookupEngine(
				checkEngine,
				schemaReader,
				dataReader,
			)

			invoker := invoke.NewDirectInvoker(
				schemaReader,
				dataReader,
				checkEngine,
				nil,
				lookupEngine,
				nil,
			)

			checkEngine.SetInvoker(invoker)

			var tuples []*base.Tuple

			for _, relationship := range tests.relationships {
				t, err := tuple.Tuple(relationship)
				Expect(err).ShouldNot(HaveOccurred())
				tuples = append(tuples, t)
			}

			_, err = dataWriter.Write(context.Background(), "t1", database.NewTupleCollection(tuples...), database.NewAttributeCollection())
			Expect(err).ShouldNot(HaveOccurred())

			reqContext := &base.Context{
				Tuples:     []*base.Tuple{},
				Attributes: []*base.Attribute{},
			}

			for _, relationship := range tests.contextual {
				t, err := tuple.Tuple(relationship)
				Expect(err).ShouldNot(HaveOccurred())
				reqContext.Tuples = append(reqContext.Tuples, t)
			}

			for _, filter := range tests.filters {
				ear, err := tuple.EAR(filter.subject)
				Expect(err).ShouldNot(HaveOccurred())

				subject := &base.Subject{
					Type:     ear.GetEntity().GetType(),
					Id:       ear.GetEntity().GetId(),
					Relation: ear.GetRelation(),
				}

<<<<<<< HEAD
				response, err := invoker.LookupEntity(context.Background(), &base.PermissionLookupEntityRequest{
					TenantId:    "t1",
					EntityType:  filter.entityType,
					Subject:     subject,
					Permissions: filter.permissions,
					Metadata: &base.PermissionLookupEntityRequestMetadata{
						SnapToken:     token.NewNoopToken().Encode().String(),
						SchemaVersion: "",
						Depth:         100,
					},
					Context: reqContext,
				})
=======
				for permission, res := range filter.assertions {

					ct := ""

					var ids []string

					for {
						response, err := invoker.LookupEntity(context.Background(), &base.PermissionLookupEntityRequest{
							TenantId:    "t1",
							EntityType:  filter.entityType,
							Subject:     subject,
							Permissions: []string{permission},
							Metadata: &base.PermissionLookupEntityRequestMetadata{
								SnapToken:     token.NewNoopToken().Encode().String(),
								SchemaVersion: "",
								Depth:         100,
							},
							PageSize:        5,
							ContinuousToken: ct,
						})
						Expect(err).ShouldNot(HaveOccurred())

						if res, ok := response.GetEntityIds()[permission]; ok {
							ids = append(ids, res.Ids...)
						}

						ct = response.GetContinuousToken()
>>>>>>> e3d94fd5

				Expect(err).ShouldNot(HaveOccurred())
				for _, permission := range filter.permissions {
					var responseIdsForPermission []string
					if res, ok := response.GetEntityIds()[permission]; ok {
						responseIdsForPermission = res.Ids
					}
					Expect(isSameArray(responseIdsForPermission, filter.assertions[permission])).Should(Equal(true))
				}
			}
		})
	})

	googleDocsSchemaEntityFilter := `
	entity user {}
	
	entity resource {
	  relation viewer  @user  @group#member @group#manager
	  relation manager @user @group#member @group#manager
	
	  action edit = manager
	  action view = viewer or manager
	}
	
	entity group {
	  relation manager @user @group#member @group#manager
	  relation member @user @group#member @group#manager
	}
	
	entity organization {
	  relation group @group
	  relation resource @resource
	
	  relation administrator @user @group#member @group#manager
	  relation direct_member @user
	
	  permission admin = administrator
	  permission member = direct_member or administrator or group.member
	}`

	Context("Google Docs Sample: Entity Filter", func() {
		It("Google Docs Sample: Case 1", func() {
			db, err := factories.DatabaseFactory(
				config.Database{
					Engine: "memory",
				},
			)

			Expect(err).ShouldNot(HaveOccurred())

			conf, err := newSchema(googleDocsSchemaEntityFilter)
			Expect(err).ShouldNot(HaveOccurred())

			schemaWriter := factories.SchemaWriterFactory(db)
			err = schemaWriter.WriteSchema(context.Background(), conf)

			Expect(err).ShouldNot(HaveOccurred())

			type filter struct {
				entityType  string
				subject     string
				assertions  map[string][]string
				permissions []string
			}

			tests := struct {
				relationships []string
				filters       []filter
			}{
				relationships: []string{
					"resource:1#viewer@user:1",
					"resource:1#viewer@group:1#member",
					"resource:1#manager@user:2",
					"resource:1#manager@group:1#manager",
					"group:1#manager@user:3",
					"group:1#manager@group:1#member",
					"group:1#member@user:4",
					"group:1#member@group:1#manager",
					"organization:1#group@group:1#...",
					"organization:1#resource@resource:1#...",
					"organization:1#administrator@user:5",
					"organization:1#administrator@group:1#manager",
					"organization:1#direct_member@user:6",
				},
				filters: []filter{
					{
						entityType:  "resource",
						subject:     "user:1",
						permissions: []string{"view"},
						assertions: map[string][]string{
							"view": {"1"},
						},
					},
					{
						entityType:  "resource",
						subject:     "group:1#member",
						permissions: []string{"view"},
						assertions: map[string][]string{
							"view": {"1"},
						},
					},
					{
						entityType:  "resource",
						subject:     "user:2",
						permissions: []string{"edit", "view"},
						assertions: map[string][]string{
							"edit": {"1"},
							"view": {"1"},
						},
					},
					{
						entityType:  "organization",
						subject:     "user:5",
						permissions: []string{"admin", "member"},
						assertions: map[string][]string{
							"admin":  {"1"},
							"member": {"1"},
						},
					},
					{
						entityType:  "organization",
						subject:     "group:1#manager",
						permissions: []string{"admin", "member"},
						assertions: map[string][]string{
							"admin":  {"1"},
							"member": {"1"},
						},
					},
					{
						entityType:  "organization",
						subject:     "user:6",
						permissions: []string{"member"},
						assertions: map[string][]string{
							"member": {"1"},
						},
					},
				},
			}

			schemaReader := factories.SchemaReaderFactory(db)
			dataReader := factories.DataReaderFactory(db)
			dataWriter := factories.DataWriterFactory(db)

			checkEngine := NewCheckEngine(schemaReader, dataReader)

			lookupEngine := NewLookupEngine(
				checkEngine,
				schemaReader,
				dataReader,
			)

			invoker := invoke.NewDirectInvoker(
				schemaReader,
				dataReader,
				checkEngine,
				nil,
				lookupEngine,
				nil,
			)

			checkEngine.SetInvoker(invoker)

			var tuples []*base.Tuple

			for _, relationship := range tests.relationships {
				t, err := tuple.Tuple(relationship)
				Expect(err).ShouldNot(HaveOccurred())
				tuples = append(tuples, t)
			}

			_, err = dataWriter.Write(context.Background(), "t1", database.NewTupleCollection(tuples...), database.NewAttributeCollection())
			Expect(err).ShouldNot(HaveOccurred())

			for _, filter := range tests.filters {
				ear, err := tuple.EAR(filter.subject)
				Expect(err).ShouldNot(HaveOccurred())

				subject := &base.Subject{
					Type:     ear.GetEntity().GetType(),
					Id:       ear.GetEntity().GetId(),
					Relation: ear.GetRelation(),
				}

				response, err := invoker.LookupEntity(context.Background(), &base.PermissionLookupEntityRequest{
					TenantId:    "t1",
					EntityType:  filter.entityType,
					Subject:     subject,
					Permissions: filter.permissions,
					Metadata: &base.PermissionLookupEntityRequestMetadata{
						SnapToken:     token.NewNoopToken().Encode().String(),
						SchemaVersion: "",
						Depth:         100,
					},
				})
<<<<<<< HEAD

=======
>>>>>>> e3d94fd5
				Expect(err).ShouldNot(HaveOccurred())
				for _, permission := range filter.permissions {
					var responseIdsForPermission []string
					if res, ok := response.GetEntityIds()[permission]; ok {
						responseIdsForPermission = res.Ids
					}
					Expect(isSameArray(responseIdsForPermission, filter.assertions[permission])).Should(Equal(true))
				}
			}
		})

		It("Google Docs Sample: Case 2", func() {
			db, err := factories.DatabaseFactory(
				config.Database{
					Engine: "memory",
				},
			)

			Expect(err).ShouldNot(HaveOccurred())

			conf, err := newSchema(googleDocsSchemaEntityFilter)
			Expect(err).ShouldNot(HaveOccurred())

			schemaWriter := factories.SchemaWriterFactory(db)
			err = schemaWriter.WriteSchema(context.Background(), conf)

			Expect(err).ShouldNot(HaveOccurred())

			type filter struct {
				entityType  string
				subject     string
				assertions  map[string][]string
				permissions []string
			}

			tests := struct {
				relationships []string
				filters       []filter
			}{
				relationships: []string{
					"resource:1#viewer@user:1",
					"resource:1#viewer@group:1#member",
					"resource:1#viewer@group:2#manager",
					"resource:1#manager@user:2",
					"resource:1#manager@group:1#manager",
					"resource:1#manager@group:2#member",
					"resource:2#viewer@user:3",
					"resource:2#viewer@group:2#manager",
					"resource:2#manager@user:4",
					"resource:2#manager@group:1#manager",
					"group:1#manager@user:5",
					"group:1#manager@group:2#member",
					"group:1#member@user:6",
					"group:1#member@group:2#manager",
					"group:2#manager@user:7",
					"group:2#manager@group:1#member",
					"group:2#member@user:8",
					"group:2#member@group:1#manager",
					"organization:1#group@group:1#...",
					"organization:1#group@group:2#...",
					"organization:1#resource@resource:1#...",
					"organization:1#resource@resource:2#...",
					"organization:1#administrator@user:9",
					"organization:1#administrator@group:1#manager",
					"organization:1#administrator@group:2#member",
					"organization:1#direct_member@user:10",
				},
				filters: []filter{
					{
						entityType:  "resource",
						subject:     "user:1",
						permissions: []string{"view"},
						assertions: map[string][]string{
							"view": {"1"},
						},
					},
					{
						entityType:  "resource",
						subject:     "group:2#manager",
						permissions: []string{"view"},
						assertions: map[string][]string{
							"view": {"1", "2"},
						},
					},
					{
						entityType:  "resource",
						subject:     "user:4",
						permissions: []string{"edit", "view"},
						assertions: map[string][]string{
							"edit": {"2"},
							"view": {"2"},
						},
					},
					{
						entityType:  "group",
						subject:     "user:5",
						permissions: []string{"member"},
						assertions: map[string][]string{
							"member": {"2"},
						},
					},
					{
						entityType:  "group",
						subject:     "group:1#manager",
						permissions: []string{"member"},
						assertions: map[string][]string{
							"member": {"2"},
						},
					},
					{
						entityType:  "organization",
						subject:     "user:9",
						permissions: []string{"admin", "member"},
						assertions: map[string][]string{
							"admin":  {"1"},
							"member": {"1"},
						},
					},
					{
						entityType:  "organization",
						subject:     "group:2#member",
						permissions: []string{"admin", "member"},
						assertions: map[string][]string{
							"admin":  {"1"},
							"member": {"1"},
						},
					},
					{
						entityType:  "organization",
						subject:     "user:10",
						permissions: []string{"member"},
						assertions: map[string][]string{
							"member": {"1"},
						},
<<<<<<< HEAD
=======
					},
				},
			}

			schemaReader := factories.SchemaReaderFactory(db)
			dataReader := factories.DataReaderFactory(db)
			dataWriter := factories.DataWriterFactory(db)

			checkEngine := NewCheckEngine(schemaReader, dataReader)

			lookupEngine := NewLookupEngine(
				checkEngine,
				schemaReader,
				dataReader,
			)

			invoker := invoke.NewDirectInvoker(
				schemaReader,
				dataReader,
				checkEngine,
				nil,
				lookupEngine,
				nil,
			)

			checkEngine.SetInvoker(invoker)

			var tuples []*base.Tuple

			for _, relationship := range tests.relationships {
				t, err := tuple.Tuple(relationship)
				Expect(err).ShouldNot(HaveOccurred())
				tuples = append(tuples, t)
			}

			_, err = dataWriter.Write(context.Background(), "t1", database.NewTupleCollection(tuples...), database.NewAttributeCollection())
			Expect(err).ShouldNot(HaveOccurred())

			for _, filter := range tests.filters {
				ear, err := tuple.EAR(filter.subject)
				Expect(err).ShouldNot(HaveOccurred())

				subject := &base.Subject{
					Type:     ear.GetEntity().GetType(),
					Id:       ear.GetEntity().GetId(),
					Relation: ear.GetRelation(),
				}

				response, err := invoker.LookupEntity(context.Background(), &base.PermissionLookupEntityRequest{
					TenantId:    "t1",
					EntityType:  filter.entityType,
					Subject:     subject,
					Permissions: filter.permissions,
					Metadata: &base.PermissionLookupEntityRequestMetadata{
						SnapToken:     token.NewNoopToken().Encode().String(),
						SchemaVersion: "",
						Depth:         100,
					},
				})
				Expect(err).ShouldNot(HaveOccurred())
				for _, permission := range filter.permissions {
					var responseIdsForPermission []string
					if res, ok := response.GetEntityIds()[permission]; ok {
						responseIdsForPermission = res.Ids
					}
					Expect(isSameArray(responseIdsForPermission, filter.assertions[permission])).Should(Equal(true))
				}
			}
		})

		It("Google Docs Sample: Case 3", func() {
			db, err := factories.DatabaseFactory(
				config.Database{
					Engine: "memory",
				},
			)

			Expect(err).ShouldNot(HaveOccurred())

			conf, err := newSchema(googleDocsSchemaEntityFilter)
			Expect(err).ShouldNot(HaveOccurred())

			schemaWriter := factories.SchemaWriterFactory(db)
			err = schemaWriter.WriteSchema(context.Background(), conf)

			Expect(err).ShouldNot(HaveOccurred())

			type filter struct {
				entityType  string
				subject     string
				assertions  map[string][]string
				permissions []string
			}

			tests := struct {
				relationships []string
				filters       []filter
			}{}

			for i := 1; i <= 50; i++ {
				relationship := fmt.Sprintf("resource:%d#viewer@user:1", i)
				tests.relationships = append(tests.relationships, relationship)
			}

			// Generate 50 manager relationships.
			for i := 51; i <= 100; i++ {
				relationship := fmt.Sprintf("resource:%d#manager@user:1", i)
				tests.relationships = append(tests.relationships, relationship)
			}

			tests.filters = []filter{
				{
					entityType:  "resource",
					subject:     "user:1",
					permissions: []string{"view", "edit"},
					assertions: map[string][]string{
						"view": {"1", "10", "100", "11", "12", "13", "14", "15", "16", "17", "18", "19", "2", "20", "21", "22", "23", "24", "25", "26", "27", "28", "29", "3", "30", "31", "32", "33", "34", "35", "36", "37", "38", "39", "4", "40", "41", "42", "43", "44", "45", "46", "47", "48", "49", "5", "50", "51", "52", "53", "54", "55", "56", "57", "58", "59", "6", "60", "61", "62", "63", "64", "65", "66", "67", "68", "69", "7", "70", "71", "72", "73", "74", "75", "76", "77", "78", "79", "8", "80", "81", "82", "83", "84", "85", "86", "87", "88", "89", "9", "90", "91", "92", "93", "94", "95", "96", "97", "98", "99"},
						"edit": {"100", "51", "52", "53", "54", "55", "56", "57", "58", "59", "60", "61", "62", "63", "64", "65", "66", "67", "68", "69", "70", "71", "72", "73", "74", "75", "76", "77", "78", "79", "80", "81", "82", "83", "84", "85", "86", "87", "88", "89", "90", "91", "92", "93", "94", "95", "96", "97", "98", "99"},
>>>>>>> e3d94fd5
					},
				},
			}

			schemaReader := factories.SchemaReaderFactory(db)
			dataReader := factories.DataReaderFactory(db)
			dataWriter := factories.DataWriterFactory(db)

			checkEngine := NewCheckEngine(schemaReader, dataReader)

			lookupEngine := NewLookupEngine(
				checkEngine,
				schemaReader,
				dataReader,
			)

			invoker := invoke.NewDirectInvoker(
				schemaReader,
				dataReader,
				checkEngine,
				nil,
				lookupEngine,
				nil,
			)

			checkEngine.SetInvoker(invoker)

			var tuples []*base.Tuple

			for _, relationship := range tests.relationships {
				t, err := tuple.Tuple(relationship)
				Expect(err).ShouldNot(HaveOccurred())
				tuples = append(tuples, t)
			}

			_, err = dataWriter.Write(context.Background(), "t1", database.NewTupleCollection(tuples...), database.NewAttributeCollection())
			Expect(err).ShouldNot(HaveOccurred())

			for _, filter := range tests.filters {
				ear, err := tuple.EAR(filter.subject)
				Expect(err).ShouldNot(HaveOccurred())

				subject := &base.Subject{
					Type:     ear.GetEntity().GetType(),
					Id:       ear.GetEntity().GetId(),
					Relation: ear.GetRelation(),
				}
<<<<<<< HEAD
=======

>>>>>>> e3d94fd5
				response, err := invoker.LookupEntity(context.Background(), &base.PermissionLookupEntityRequest{
					TenantId:    "t1",
					EntityType:  filter.entityType,
					Subject:     subject,
					Permissions: filter.permissions,
					Metadata: &base.PermissionLookupEntityRequestMetadata{
						SnapToken:     token.NewNoopToken().Encode().String(),
						SchemaVersion: "",
						Depth:         100,
					},
				})
				Expect(err).ShouldNot(HaveOccurred())
				for _, permission := range filter.permissions {
					var responseIdsForPermission []string
					if res, ok := response.GetEntityIds()[permission]; ok {
						responseIdsForPermission = res.Ids
					}
					Expect(isSameArray(responseIdsForPermission, filter.assertions[permission])).Should(Equal(true))
				}
			}
		})

		It("Google Docs Sample: Case 3", func() {
			db, err := factories.DatabaseFactory(
				config.Database{
					Engine: "memory",
				},
			)

			Expect(err).ShouldNot(HaveOccurred())

			conf, err := newSchema(googleDocsSchemaEntityFilter)
			Expect(err).ShouldNot(HaveOccurred())

			schemaWriter := factories.SchemaWriterFactory(db)
			err = schemaWriter.WriteSchema(context.Background(), conf)

			Expect(err).ShouldNot(HaveOccurred())

			type filter struct {
				entityType  string
				subject     string
				assertions  map[string][]string
				permissions []string
			}

			tests := struct {
				relationships []string
				filters       []filter
			}{}

			for i := 1; i <= 50; i++ {
				relationship := fmt.Sprintf("resource:%d#viewer@user:1", i)
				tests.relationships = append(tests.relationships, relationship)
			}

			// Generate 50 manager relationships.
			for i := 51; i <= 100; i++ {
				relationship := fmt.Sprintf("resource:%d#manager@user:1", i)
				tests.relationships = append(tests.relationships, relationship)
			}

			tests.filters = []filter{
				{
					entityType:  "resource",
					subject:     "user:1",
					permissions: []string{"view", "edit"},
					assertions: map[string][]string{
						"view": {"1", "10", "100", "11", "12", "13", "14", "15", "16", "17", "18", "19", "2", "20", "21", "22", "23", "24", "25", "26", "27", "28", "29", "3", "30", "31", "32", "33", "34", "35", "36", "37", "38", "39", "4", "40", "41", "42", "43", "44", "45", "46", "47", "48", "49", "5", "50", "51", "52", "53", "54", "55", "56", "57", "58", "59", "6", "60", "61", "62", "63", "64", "65", "66", "67", "68", "69", "7", "70", "71", "72", "73", "74", "75", "76", "77", "78", "79", "8", "80", "81", "82", "83", "84", "85", "86", "87", "88", "89", "9", "90", "91", "92", "93", "94", "95", "96", "97", "98", "99"},
						"edit": {"100", "51", "52", "53", "54", "55", "56", "57", "58", "59", "60", "61", "62", "63", "64", "65", "66", "67", "68", "69", "70", "71", "72", "73", "74", "75", "76", "77", "78", "79", "80", "81", "82", "83", "84", "85", "86", "87", "88", "89", "90", "91", "92", "93", "94", "95", "96", "97", "98", "99"},
					},
				},
			}

			schemaReader := factories.SchemaReaderFactory(db)
			dataReader := factories.DataReaderFactory(db)
			dataWriter := factories.DataWriterFactory(db)

			checkEngine := NewCheckEngine(schemaReader, dataReader)

			lookupEngine := NewLookupEngine(
				checkEngine,
				schemaReader,
				dataReader,
			)

			invoker := invoke.NewDirectInvoker(
				schemaReader,
				dataReader,
				checkEngine,
				nil,
				lookupEngine,
				nil,
			)

			checkEngine.SetInvoker(invoker)

			var tuples []*base.Tuple

			for _, relationship := range tests.relationships {
				t, err := tuple.Tuple(relationship)
				Expect(err).ShouldNot(HaveOccurred())
				tuples = append(tuples, t)
			}

			_, err = dataWriter.Write(context.Background(), "t1", database.NewTupleCollection(tuples...), database.NewAttributeCollection())
			Expect(err).ShouldNot(HaveOccurred())

			for _, filter := range tests.filters {
				ear, err := tuple.EAR(filter.subject)
				Expect(err).ShouldNot(HaveOccurred())

				subject := &base.Subject{
					Type:     ear.GetEntity().GetType(),
					Id:       ear.GetEntity().GetId(),
					Relation: ear.GetRelation(),
				}
				response, err := invoker.LookupEntity(context.Background(), &base.PermissionLookupEntityRequest{
					TenantId:    "t1",
					EntityType:  filter.entityType,
					Subject:     subject,
					Permissions: filter.permissions,
					Metadata: &base.PermissionLookupEntityRequestMetadata{
						SnapToken:     token.NewNoopToken().Encode().String(),
						SchemaVersion: "",
						Depth:         100,
					},
				})
				Expect(err).ShouldNot(HaveOccurred())

<<<<<<< HEAD
				for _, permission := range filter.permissions {
					var responseIdsForPermission []string
					if res, ok := response.GetEntityIds()[permission]; ok {
						responseIdsForPermission = res.Ids
=======
				for permission, res := range filter.assertions {

					ct := ""

					var ids []string

					for {
						response, err := invoker.LookupEntity(context.Background(), &base.PermissionLookupEntityRequest{
							TenantId:    "t1",
							EntityType:  filter.entityType,
							Subject:     subject,
							Permissions: []string{permission},
							Metadata: &base.PermissionLookupEntityRequestMetadata{
								SnapToken:     token.NewNoopToken().Encode().String(),
								SchemaVersion: "",
								Depth:         100,
							},
							PageSize:        10,
							ContinuousToken: ct,
						})
						Expect(err).ShouldNot(HaveOccurred())

						if res, ok := response.GetEntityIds()[permission]; ok {
							ids = append(ids, res.Ids...)
						}

						ct = response.GetContinuousToken()

						if ct == "" {
							break
						}
>>>>>>> e3d94fd5
					}
					Expect(isSameArray(responseIdsForPermission, filter.assertions[permission])).Should(Equal(true))
				}
			}
		})
	})

	weekdaySchemaEntityFilter := `
			entity user {}
	
			entity organization {
	
				relation member @user
	
				attribute balance integer
	
				permission view = check_balance(balance) and member
			}
	
			entity repository {
	
				relation organization  @organization
	
				attribute is_public boolean
	
				permission view = is_public
				permission edit = organization.view
				permission delete = is_weekday(request.day_of_week)
			}
	
			rule check_balance(balance integer) {
				balance > 5000
			}
	
			rule is_weekday(day_of_week string) {
				  day_of_week != 'saturday' && day_of_week != 'sunday'
			}
			`

	Context("Weekday Sample: Entity Filter", func() {
		It("Weekday Sample: Case 1", func() {
			db, err := factories.DatabaseFactory(
				config.Database{
					Engine: "memory",
				},
			)

			Expect(err).ShouldNot(HaveOccurred())

			conf, err := newSchema(weekdaySchemaEntityFilter)
			Expect(err).ShouldNot(HaveOccurred())

			schemaWriter := factories.SchemaWriterFactory(db)
			err = schemaWriter.WriteSchema(context.Background(), conf)

			Expect(err).ShouldNot(HaveOccurred())

			type filter struct {
				entityType  string
				subject     string
				assertions  map[string][]string
				permissions []string
			}

			tests := struct {
				relationships []string
				attributes    []string
				filters       []filter
			}{
				relationships: []string{
					"organization:1#member@user:1",
					"organization:2#member@user:1",
					"organization:4#member@user:1",
					"organization:8#member@user:1",
					"organization:917#member@user:1",
					"organization:20#member@user:1",
					"organization:45#member@user:1",
					"repository:4#organization@organization:1",

					"organization:2#member@user:1",
				},
				attributes: []string{
					"repository:1$is_public|boolean:true",
					"repository:2$is_public|boolean:false",
					"repository:3$is_public|boolean:true",
					"repository:4$is_public|boolean:true",
					"repository:5$is_public|boolean:true",
					"repository:6$is_public|boolean:false",

					"organization:1$balance|integer:4000",
					"organization:2$balance|integer:6000",
					"organization:4$balance|integer:6000",
					"organization:8$balance|integer:6000",
					"organization:917$balance|integer:6000",
					"organization:20$balance|integer:6000",
					"organization:45$balance|integer:6000",
				},
				filters: []filter{
					{
						entityType:  "repository",
						subject:     "user:1",
						permissions: []string{"view"},
						assertions: map[string][]string{
							"view": {"1", "3", "4", "5"},
						},
					},
					{
						entityType:  "organization",
						subject:     "user:1",
						permissions: []string{"view"},
						assertions: map[string][]string{
							"view": {"2", "20", "4", "45", "8", "917"},
						},
					},
				},
			}

			schemaReader := factories.SchemaReaderFactory(db)
			dataReader := factories.DataReaderFactory(db)
			dataWriter := factories.DataWriterFactory(db)

			checkEngine := NewCheckEngine(schemaReader, dataReader)

			lookupEngine := NewLookupEngine(
				checkEngine,
				schemaReader,
				dataReader,
			)

			invoker := invoke.NewDirectInvoker(
				schemaReader,
				dataReader,
				checkEngine,
				nil,
				lookupEngine,
				nil,
			)

			checkEngine.SetInvoker(invoker)

			var tuples []*base.Tuple

			for _, relationship := range tests.relationships {
				t, err := tuple.Tuple(relationship)
				Expect(err).ShouldNot(HaveOccurred())
				tuples = append(tuples, t)
			}

			var attributes []*base.Attribute

			for _, attr := range tests.attributes {
				a, err := attribute.Attribute(attr)
				Expect(err).ShouldNot(HaveOccurred())
				attributes = append(attributes, a)
			}

			_, err = dataWriter.Write(context.Background(), "t1", database.NewTupleCollection(tuples...), database.NewAttributeCollection(attributes...))
			Expect(err).ShouldNot(HaveOccurred())

			for _, filter := range tests.filters {
				ear, err := tuple.EAR(filter.subject)
				Expect(err).ShouldNot(HaveOccurred())

				subject := &base.Subject{
					Type:     ear.GetEntity().GetType(),
					Id:       ear.GetEntity().GetId(),
					Relation: ear.GetRelation(),
				}
<<<<<<< HEAD
=======

>>>>>>> e3d94fd5
				response, err := invoker.LookupEntity(context.Background(), &base.PermissionLookupEntityRequest{
					TenantId:    "t1",
					EntityType:  filter.entityType,
					Subject:     subject,
					Permissions: filter.permissions,
					Metadata: &base.PermissionLookupEntityRequestMetadata{
						SnapToken:     token.NewNoopToken().Encode().String(),
						SchemaVersion: "",
						Depth:         100,
<<<<<<< HEAD
=======
					},
				})
				Expect(err).ShouldNot(HaveOccurred())
				for _, permission := range filter.permissions {
					var responseIdsForPermission []string
					if res, ok := response.GetEntityIds()[permission]; ok {
						responseIdsForPermission = res.Ids
					}
					Expect(isSameArray(responseIdsForPermission, filter.assertions[permission])).Should(Equal(true))
				}
			}
		})

		It("Weekday Sample: Case 2 pagination", func() {
			db, err := factories.DatabaseFactory(
				config.Database{
					Engine: "memory",
				},
			)

			Expect(err).ShouldNot(HaveOccurred())

			conf, err := newSchema(weekdaySchemaEntityFilter)
			Expect(err).ShouldNot(HaveOccurred())

			schemaWriter := factories.SchemaWriterFactory(db)
			err = schemaWriter.WriteSchema(context.Background(), conf)

			Expect(err).ShouldNot(HaveOccurred())

			type filter struct {
				entityType  string
				subject     string
				assertions  map[string][]string
				permissions []string
			}

			tests := struct {
				relationships []string
				attributes    []string
				filters       []filter
			}{
				relationships: []string{
					"organization:1#member@user:1",
					"organization:2#member@user:1",
					"organization:4#member@user:1",
					"organization:8#member@user:1",
					"organization:917#member@user:1",
					"organization:20#member@user:1",
					"organization:45#member@user:1",
					"organization:22#member@user:1",
					"organization:43#member@user:1",
					"organization:84#member@user:1",
					"organization:9157#member@user:1",
					"organization:260#member@user:1",
					"organization:475#member@user:1",
					"repository:4#organization@organization:1",

					"organization:2#member@user:1",
				},
				attributes: []string{
					"repository:1$is_public|boolean:true",
					"repository:2$is_public|boolean:false",
					"repository:3$is_public|boolean:true",
					"repository:4$is_public|boolean:true",
					"repository:5$is_public|boolean:true",
					"repository:6$is_public|boolean:false",

					"organization:1$balance|integer:4000",
					"organization:2$balance|integer:6000",
					"organization:4$balance|integer:6000",
					"organization:8$balance|integer:6000",
					"organization:917$balance|integer:6000",
					"organization:20$balance|integer:6000",
					"organization:45$balance|integer:6000",

					"organization:22$balance|integer:6000",
					"organization:43$balance|integer:6000",
					"organization:84$balance|integer:6000",
					"organization:9157$balance|integer:6000",
					"organization:260$balance|integer:6000",
					"organization:475$balance|integer:6000",
				},
				filters: []filter{
					{
						entityType:  "organization",
						subject:     "user:1",
						permissions: []string{"view"},
						assertions: map[string][]string{
							"view": {"2", "20", "22", "260", "4", "43", "45", "475", "8", "84", "9157", "917"},
						},
>>>>>>> e3d94fd5
					},
				})
				Expect(err).ShouldNot(HaveOccurred())

<<<<<<< HEAD
				for _, permission := range filter.permissions {
					var responseIdsForPermission []string
					if res, ok := response.GetEntityIds()[permission]; ok {
						responseIdsForPermission = res.Ids
=======
				subject := &base.Subject{
					Type:     ear.GetEntity().GetType(),
					Id:       ear.GetEntity().GetId(),
					Relation: ear.GetRelation(),
				}

				for permission, res := range filter.assertions {

					ct := ""

					var ids []string

					for {
						response, err := invoker.LookupEntity(context.Background(), &base.PermissionLookupEntityRequest{
							TenantId:    "t1",
							EntityType:  filter.entityType,
							Subject:     subject,
							Permissions: []string{permission},
							Metadata: &base.PermissionLookupEntityRequestMetadata{
								SnapToken:     token.NewNoopToken().Encode().String(),
								SchemaVersion: "",
								Depth:         100,
							},
							PageSize:        10,
							ContinuousToken: ct,
						})
						Expect(err).ShouldNot(HaveOccurred())

						if res, ok := response.GetEntityIds()[permission]; ok {
							ids = append(ids, res.Ids...)
						}

						ct = response.GetContinuousToken()

						if ct == "" {
							break
						}
>>>>>>> e3d94fd5
					}
					Expect(isSameArray(responseIdsForPermission, filter.assertions[permission])).Should(Equal(true))
				}
			}
		})
	})

	driveSchemaSubjectFilter := `
	entity user {}
	
	entity organization {
		relation admin @user
	}
	
	entity folder {
		relation org @organization
		relation creator @user
		relation collaborator @user
	
		permission read = collaborator
		permission update = collaborator
		permission delete = creator or org.admin
		permission share = update
	}
	
	entity doc {
		relation org @organization
		relation parent @folder
	
		relation owner @user @organization#admin
		relation member @user
	
		permission read = owner or member
		permission update = owner and org.admin
		permission delete = owner or org.admin
		permission share = update and (member not parent.update)
	}`

	Context("Drive Sample: Subject Filter", func() {
		It("Drive Sample: Case 1", func() {
			db, err := factories.DatabaseFactory(
				config.Database{
					Engine: "memory",
				},
			)

			Expect(err).ShouldNot(HaveOccurred())

			conf, err := newSchema(driveSchemaSubjectFilter)
			Expect(err).ShouldNot(HaveOccurred())

			schemaWriter := factories.SchemaWriterFactory(db)
			err = schemaWriter.WriteSchema(context.Background(), conf)

			Expect(err).ShouldNot(HaveOccurred())

			type filter struct {
				subjectReference string
				entity           string
				assertions       map[string][]string
			}

			tests := struct {
				relationships []string
				filters       []filter
			}{
				relationships: []string{
					"doc:1#owner@user:2",
					"doc:1#owner@user:1",
					"doc:1#member@user:1",
				},
				filters: []filter{
					{
						subjectReference: "user",
						entity:           "doc:1",
						assertions: map[string][]string{
							"read": {"1", "2"},
						},
					},
				},
			}

			// filters

			schemaReader := factories.SchemaReaderFactory(db)
			dataReader := factories.DataReaderFactory(db)
			dataWriter := factories.DataWriterFactory(db)

			checkEngine := NewCheckEngine(schemaReader, dataReader)

			lookupEngine := NewLookupEngine(
				checkEngine,
				schemaReader,
				dataReader,
			)

			invoker := invoke.NewDirectInvoker(
				schemaReader,
				dataReader,
				checkEngine,
				nil,
				lookupEngine,
				nil,
			)

			checkEngine.SetInvoker(invoker)

			var tuples []*base.Tuple

			for _, relationship := range tests.relationships {
				t, err := tuple.Tuple(relationship)
				Expect(err).ShouldNot(HaveOccurred())
				tuples = append(tuples, t)
			}

			_, err = dataWriter.Write(context.Background(), "t1", database.NewTupleCollection(tuples...), database.NewAttributeCollection())
			Expect(err).ShouldNot(HaveOccurred())

			for _, filter := range tests.filters {
				entity, err := tuple.E(filter.entity)
				Expect(err).ShouldNot(HaveOccurred())

				for permission, res := range filter.assertions {
					response, err := invoker.LookupSubject(context.Background(), &base.PermissionLookupSubjectRequest{
						TenantId:         "t1",
						SubjectReference: tuple.RelationReference(filter.subjectReference),
						Entity:           entity,
						Permission:       permission,
						Metadata: &base.PermissionLookupSubjectRequestMetadata{
							SnapToken:     token.NewNoopToken().Encode().String(),
							SchemaVersion: "",
						},
					})

					Expect(err).ShouldNot(HaveOccurred())
					Expect(response.GetSubjectIds()).Should(Equal(res))
				}
			}
		})

		It("Drive Sample: Case 2", func() {
			db, err := factories.DatabaseFactory(
				config.Database{
					Engine: "memory",
				},
			)

			Expect(err).ShouldNot(HaveOccurred())

			conf, err := newSchema(driveSchemaSubjectFilter)
			Expect(err).ShouldNot(HaveOccurred())

			schemaWriter := factories.SchemaWriterFactory(db)
			err = schemaWriter.WriteSchema(context.Background(), conf)

			Expect(err).ShouldNot(HaveOccurred())

			type filter struct {
				subjectReference string
				entity           string
				assertions       map[string][]string
			}

			tests := struct {
				relationships []string
				filters       []filter
			}{
				relationships: []string{
					"organization:1#admin@user:1",
					"organization:1#admin@user:2",
					"doc:1#org@organization:1#...",
					"doc:1#owner@user:1",
					"doc:1#owner@user:2",
				},
				filters: []filter{
					{
						subjectReference: "user",
						entity:           "doc:1",
						assertions: map[string][]string{
							"update": {"1", "2"},
						},
					},
				},
			}

			schemaReader := factories.SchemaReaderFactory(db)
			dataReader := factories.DataReaderFactory(db)
			dataWriter := factories.DataWriterFactory(db)

			checkEngine := NewCheckEngine(schemaReader, dataReader)

			lookupEngine := NewLookupEngine(
				checkEngine,
				schemaReader,
				dataReader,
			)

			invoker := invoke.NewDirectInvoker(
				schemaReader,
				dataReader,
				checkEngine,
				nil,
				lookupEngine,
				nil,
			)

			checkEngine.SetInvoker(invoker)

			var tuples []*base.Tuple

			for _, relationship := range tests.relationships {
				t, err := tuple.Tuple(relationship)
				Expect(err).ShouldNot(HaveOccurred())
				tuples = append(tuples, t)
			}

			_, err = dataWriter.Write(context.Background(), "t1", database.NewTupleCollection(tuples...), database.NewAttributeCollection())
			Expect(err).ShouldNot(HaveOccurred())

			for _, filter := range tests.filters {
				entity, err := tuple.E(filter.entity)
				Expect(err).ShouldNot(HaveOccurred())

				for permission, res := range filter.assertions {
					response, err := invoker.LookupSubject(context.Background(), &base.PermissionLookupSubjectRequest{
						TenantId:         "t1",
						SubjectReference: tuple.RelationReference(filter.subjectReference),
						Entity:           entity,
						Permission:       permission,
						Metadata: &base.PermissionLookupSubjectRequestMetadata{
							SnapToken:     token.NewNoopToken().Encode().String(),
							SchemaVersion: "",
						},
					})

					Expect(err).ShouldNot(HaveOccurred())
					Expect(response.GetSubjectIds()).Should(Equal(res))
				}
			}
		})

		It("Drive Sample: Case 3", func() {
			db, err := factories.DatabaseFactory(
				config.Database{
					Engine: "memory",
				},
			)

			Expect(err).ShouldNot(HaveOccurred())

			conf, err := newSchema(driveSchemaSubjectFilter)
			Expect(err).ShouldNot(HaveOccurred())

			schemaWriter := factories.SchemaWriterFactory(db)
			err = schemaWriter.WriteSchema(context.Background(), conf)

			Expect(err).ShouldNot(HaveOccurred())

			type filter struct {
				subjectReference string
				entity           string
				assertions       map[string][]string
			}

			tests := struct {
				relationships []string
				filters       []filter
			}{
				relationships: []string{
					"organization:1#admin@user:1",
					"organization:1#admin@user:2",
					"organization:1#admin@user:3",
					"doc:1#member@user:1",
					"doc:1#member@user:2",
					"doc:1#member@user:3",
					"doc:1#org@organization:1#...",
					"doc:1#owner@user:1",
					"doc:1#owner@user:2",
					"doc:1#owner@user:3",
					"doc:1#parent@folder:1#...",
					"folder:1#collaborator@user:3",
				},
				filters: []filter{
					{
						subjectReference: "user",
						entity:           "doc:1",
						assertions: map[string][]string{
							"share": {"1", "2"},
						},
					},
				},
			}

			schemaReader := factories.SchemaReaderFactory(db)
			dataReader := factories.DataReaderFactory(db)
			dataWriter := factories.DataWriterFactory(db)

			checkEngine := NewCheckEngine(schemaReader, dataReader)

			lookupEngine := NewLookupEngine(
				checkEngine,
				schemaReader,
				dataReader,
			)

			invoker := invoke.NewDirectInvoker(
				schemaReader,
				dataReader,
				checkEngine,
				nil,
				lookupEngine,
				nil,
			)

			checkEngine.SetInvoker(invoker)

			var tuples []*base.Tuple

			for _, relationship := range tests.relationships {
				t, err := tuple.Tuple(relationship)
				Expect(err).ShouldNot(HaveOccurred())
				tuples = append(tuples, t)
			}

			_, err = dataWriter.Write(context.Background(), "t1", database.NewTupleCollection(tuples...), database.NewAttributeCollection())
			Expect(err).ShouldNot(HaveOccurred())

			for _, filter := range tests.filters {
				entity, err := tuple.E(filter.entity)
				Expect(err).ShouldNot(HaveOccurred())

				for permission, res := range filter.assertions {
					response, err := invoker.LookupSubject(context.Background(), &base.PermissionLookupSubjectRequest{
						TenantId:         "t1",
						SubjectReference: tuple.RelationReference(filter.subjectReference),
						Entity:           entity,
						Permission:       permission,
						Metadata: &base.PermissionLookupSubjectRequestMetadata{
							SnapToken:     token.NewNoopToken().Encode().String(),
							SchemaVersion: "",
						},
					})

					Expect(err).ShouldNot(HaveOccurred())
					Expect(response.GetSubjectIds()).Should(Equal(res))
				}
			}
		})

		It("Drive Sample: Case 4", func() {
			db, err := factories.DatabaseFactory(
				config.Database{
					Engine: "memory",
				},
			)

			Expect(err).ShouldNot(HaveOccurred())

			conf, err := newSchema(driveSchemaSubjectFilter)
			Expect(err).ShouldNot(HaveOccurred())

			schemaWriter := factories.SchemaWriterFactory(db)
			err = schemaWriter.WriteSchema(context.Background(), conf)

			Expect(err).ShouldNot(HaveOccurred())

			type filter struct {
				subjectReference string
				entity           string
				assertions       map[string][]string
			}

			tests := struct {
				relationships []string
				filters       []filter
			}{
				relationships: []string{
					"folder:1#collaborator@user:1",
					"folder:1#collaborator@user:2",
				},
				filters: []filter{
					{
						subjectReference: "user",
						entity:           "folder:1",
						assertions: map[string][]string{
							"share": {"1", "2"},
						},
					},
				},
			}

			schemaReader := factories.SchemaReaderFactory(db)
			dataReader := factories.DataReaderFactory(db)
			dataWriter := factories.DataWriterFactory(db)

			checkEngine := NewCheckEngine(schemaReader, dataReader)

			lookupEngine := NewLookupEngine(
				checkEngine,
				schemaReader,
				dataReader,
			)

			invoker := invoke.NewDirectInvoker(
				schemaReader,
				dataReader,
				checkEngine,
				nil,
				lookupEngine,
				nil,
			)

			checkEngine.SetInvoker(invoker)

			var tuples []*base.Tuple

			for _, relationship := range tests.relationships {
				t, err := tuple.Tuple(relationship)
				Expect(err).ShouldNot(HaveOccurred())
				tuples = append(tuples, t)
			}

			_, err = dataWriter.Write(context.Background(), "t1", database.NewTupleCollection(tuples...), database.NewAttributeCollection())
			Expect(err).ShouldNot(HaveOccurred())

			for _, filter := range tests.filters {
				entity, err := tuple.E(filter.entity)
				Expect(err).ShouldNot(HaveOccurred())

				for permission, res := range filter.assertions {
					response, err := invoker.LookupSubject(context.Background(), &base.PermissionLookupSubjectRequest{
						TenantId:         "t1",
						SubjectReference: tuple.RelationReference(filter.subjectReference),
						Entity:           entity,
						Permission:       permission,
						Metadata: &base.PermissionLookupSubjectRequestMetadata{
							SnapToken:     token.NewNoopToken().Encode().String(),
							SchemaVersion: "",
						},
					})

					Expect(err).ShouldNot(HaveOccurred())
					Expect(response.GetSubjectIds()).Should(Equal(res))
				}
			}
		})

		It("Drive Sample: Case 5", func() {
			db, err := factories.DatabaseFactory(
				config.Database{
					Engine: "memory",
				},
			)

			Expect(err).ShouldNot(HaveOccurred())

			conf, err := newSchema(driveSchemaSubjectFilter)
			Expect(err).ShouldNot(HaveOccurred())

			schemaWriter := factories.SchemaWriterFactory(db)
			err = schemaWriter.WriteSchema(context.Background(), conf)

			Expect(err).ShouldNot(HaveOccurred())

			type filter struct {
				subjectReference string
				entity           string
				assertions       map[string][]string
			}

			tests := struct {
				relationships []string
				filters       []filter
			}{
				relationships: []string{
					"doc:1#owner@user:1",
					"doc:1#owner@user:3",
					"organization:1#admin@user:8",
					"doc:1#owner@organization:1#admin",
				},
				filters: []filter{
					{
						subjectReference: "user",
						entity:           "doc:1",
						assertions: map[string][]string{
							"delete": {"1", "3", "8"},
						},
					},
				},
			}

			schemaReader := factories.SchemaReaderFactory(db)
			dataReader := factories.DataReaderFactory(db)
			dataWriter := factories.DataWriterFactory(db)

			checkEngine := NewCheckEngine(schemaReader, dataReader)

			lookupEngine := NewLookupEngine(
				checkEngine,
				schemaReader,
				dataReader,
			)

			invoker := invoke.NewDirectInvoker(
				schemaReader,
				dataReader,
				checkEngine,
				nil,
				lookupEngine,
				nil,
			)

			checkEngine.SetInvoker(invoker)

			var tuples []*base.Tuple

			for _, relationship := range tests.relationships {
				t, err := tuple.Tuple(relationship)
				Expect(err).ShouldNot(HaveOccurred())
				tuples = append(tuples, t)
			}

			_, err = dataWriter.Write(context.Background(), "t1", database.NewTupleCollection(tuples...), database.NewAttributeCollection())
			Expect(err).ShouldNot(HaveOccurred())

			for _, filter := range tests.filters {
				entity, err := tuple.E(filter.entity)
				Expect(err).ShouldNot(HaveOccurred())

				for permission, res := range filter.assertions {
					response, err := invoker.LookupSubject(context.Background(), &base.PermissionLookupSubjectRequest{
						TenantId:         "t1",
						SubjectReference: tuple.RelationReference(filter.subjectReference),
						Entity:           entity,
						Permission:       permission,
						Metadata: &base.PermissionLookupSubjectRequestMetadata{
							SnapToken:     token.NewNoopToken().Encode().String(),
							SchemaVersion: "",
						},
					})

					Expect(err).ShouldNot(HaveOccurred())
					Expect(response.GetSubjectIds()).Should(Equal(res))
				}
			}
		})

		It("Drive Sample: Case 6", func() {
			db, err := factories.DatabaseFactory(
				config.Database{
					Engine: "memory",
				},
			)

			Expect(err).ShouldNot(HaveOccurred())

			conf, err := newSchema(driveSchemaSubjectFilter)
			Expect(err).ShouldNot(HaveOccurred())

			schemaWriter := factories.SchemaWriterFactory(db)
			err = schemaWriter.WriteSchema(context.Background(), conf)

			Expect(err).ShouldNot(HaveOccurred())

			type filter struct {
				subjectReference string
				entity           string
				assertions       map[string][]string
			}

			tests := struct {
				relationships []string
				filters       []filter
			}{
				relationships: []string{
					"doc:1#owner@user:1",
					"doc:1#owner@user:3",
					"organization:1#admin@user:8",
					"doc:1#owner@organization:1#admin",
				},
				filters: []filter{
					{
						subjectReference: "organization#admin",
						entity:           "doc:1",
						assertions: map[string][]string{
							"delete": {"1"},
						},
					},
				},
			}

			schemaReader := factories.SchemaReaderFactory(db)
			dataReader := factories.DataReaderFactory(db)
			dataWriter := factories.DataWriterFactory(db)

			checkEngine := NewCheckEngine(schemaReader, dataReader)

			lookupEngine := NewLookupEngine(
				checkEngine,
				schemaReader,
				dataReader,
			)

			invoker := invoke.NewDirectInvoker(
				schemaReader,
				dataReader,
				checkEngine,
				nil,
				lookupEngine,
				nil,
			)

			checkEngine.SetInvoker(invoker)

			var tuples []*base.Tuple

			for _, relationship := range tests.relationships {
				t, err := tuple.Tuple(relationship)
				Expect(err).ShouldNot(HaveOccurred())
				tuples = append(tuples, t)
			}

			_, err = dataWriter.Write(context.Background(), "t1", database.NewTupleCollection(tuples...), database.NewAttributeCollection())
			Expect(err).ShouldNot(HaveOccurred())

			for _, filter := range tests.filters {
				entity, err := tuple.E(filter.entity)
				Expect(err).ShouldNot(HaveOccurred())

				for permission, res := range filter.assertions {
					response, err := invoker.LookupSubject(context.Background(), &base.PermissionLookupSubjectRequest{
						TenantId:         "t1",
						SubjectReference: tuple.RelationReference(filter.subjectReference),
						Entity:           entity,
						Permission:       permission,
						Metadata: &base.PermissionLookupSubjectRequestMetadata{
							SnapToken:     token.NewNoopToken().Encode().String(),
							SchemaVersion: "",
						},
					})

					Expect(err).ShouldNot(HaveOccurred())
					Expect(response.GetSubjectIds()).Should(Equal(res))
				}
			}
		})

		It("Drive Sample: Case 7", func() {
			db, err := factories.DatabaseFactory(
				config.Database{
					Engine: "memory",
				},
			)

			Expect(err).ShouldNot(HaveOccurred())

			conf, err := newSchema(driveSchemaSubjectFilter)
			Expect(err).ShouldNot(HaveOccurred())

			schemaWriter := factories.SchemaWriterFactory(db)
			err = schemaWriter.WriteSchema(context.Background(), conf)

			Expect(err).ShouldNot(HaveOccurred())

			type filter struct {
				subjectReference string
				entity           string
				assertions       map[string][]string
			}

			tests := struct {
				relationships []string
				filters       []filter
			}{
				relationships: []string{
					"doc:1#owner@user:1",
					"doc:1#owner@user:3",
					"organization:1#admin@user:8",
					"organization:2#admin@user:32",
					"organization:3#admin@user:43",
					"organization:4#admin@user:65",
					"doc:1#owner@organization:1#admin",
					"doc:1#owner@organization:2#admin",
					"doc:1#owner@organization:3#admin",
				},
				filters: []filter{
					{
						subjectReference: "organization#admin",
						entity:           "doc:1",
						assertions: map[string][]string{
							"delete": {"1", "2", "3"},
						},
					},
				},
			}

			schemaReader := factories.SchemaReaderFactory(db)
			dataReader := factories.DataReaderFactory(db)
			dataWriter := factories.DataWriterFactory(db)

			checkEngine := NewCheckEngine(schemaReader, dataReader)

			lookupEngine := NewLookupEngine(
				checkEngine,
				schemaReader,
				dataReader,
			)

			invoker := invoke.NewDirectInvoker(
				schemaReader,
				dataReader,
				checkEngine,
				nil,
				lookupEngine,
				nil,
			)

			checkEngine.SetInvoker(invoker)

			var tuples []*base.Tuple

			for _, relationship := range tests.relationships {
				t, err := tuple.Tuple(relationship)
				Expect(err).ShouldNot(HaveOccurred())
				tuples = append(tuples, t)
			}

			_, err = dataWriter.Write(context.Background(), "t1", database.NewTupleCollection(tuples...), database.NewAttributeCollection())
			Expect(err).ShouldNot(HaveOccurred())

			for _, filter := range tests.filters {
				entity, err := tuple.E(filter.entity)
				Expect(err).ShouldNot(HaveOccurred())

				for permission, res := range filter.assertions {
					response, err := invoker.LookupSubject(context.Background(), &base.PermissionLookupSubjectRequest{
						TenantId:         "t1",
						SubjectReference: tuple.RelationReference(filter.subjectReference),
						Entity:           entity,
						Permission:       permission,
						Metadata: &base.PermissionLookupSubjectRequestMetadata{
							SnapToken:     token.NewNoopToken().Encode().String(),
							SchemaVersion: "",
						},
					})

					Expect(err).ShouldNot(HaveOccurred())
					Expect(response.GetSubjectIds()).Should(Equal(res))
				}
			}
		})

		It("Drive Sample: Case 8 pagination", func() {
			db, err := factories.DatabaseFactory(
				config.Database{
					Engine: "memory",
				},
			)

			Expect(err).ShouldNot(HaveOccurred())

			conf, err := newSchema(driveSchemaSubjectFilter)
			Expect(err).ShouldNot(HaveOccurred())

			schemaWriter := factories.SchemaWriterFactory(db)
			err = schemaWriter.WriteSchema(context.Background(), conf)

			Expect(err).ShouldNot(HaveOccurred())

			type filter struct {
				subjectReference string
				entity           string
				assertions       map[string][]string
			}

			tests := struct {
				relationships []string
				filters       []filter
			}{
				relationships: []string{
					"doc:1#owner@user:1",
					"doc:1#owner@user:3",
					"organization:1#admin@user:8",
					"organization:2#admin@user:32",
					"organization:3#admin@user:43",
					"organization:4#admin@user:65",
					"doc:1#owner@organization:1#admin",
					"doc:1#owner@organization:2#admin",
					"doc:1#owner@organization:3#admin",
					"doc:1#owner@organization:4#admin",
					"doc:1#owner@organization:5#admin",
					"doc:1#owner@organization:6#admin",
					"doc:1#owner@organization:7#admin",
				},
				filters: []filter{
					{
						subjectReference: "organization#admin",
						entity:           "doc:1",
						assertions: map[string][]string{
							"delete": {"1", "2", "3", "4", "5", "6", "7"},
						},
					},
				},
			}

			schemaReader := factories.SchemaReaderFactory(db)
			dataReader := factories.DataReaderFactory(db)
			dataWriter := factories.DataWriterFactory(db)

			checkEngine := NewCheckEngine(schemaReader, dataReader)

			lookupEngine := NewLookupEngine(
				checkEngine,
				schemaReader,
				dataReader,
			)

			invoker := invoke.NewDirectInvoker(
				schemaReader,
				dataReader,
				checkEngine,
				nil,
				lookupEngine,
				nil,
			)

			checkEngine.SetInvoker(invoker)

			var tuples []*base.Tuple

			for _, relationship := range tests.relationships {
				t, err := tuple.Tuple(relationship)
				Expect(err).ShouldNot(HaveOccurred())
				tuples = append(tuples, t)
			}

			_, err = dataWriter.Write(context.Background(), "t1", database.NewTupleCollection(tuples...), database.NewAttributeCollection())
			Expect(err).ShouldNot(HaveOccurred())

			for _, filter := range tests.filters {
				entity, err := tuple.E(filter.entity)
				Expect(err).ShouldNot(HaveOccurred())

				for permission, res := range filter.assertions {

					ct := ""

					var ids []string

					for {
						response, err := invoker.LookupSubject(context.Background(), &base.PermissionLookupSubjectRequest{
							TenantId:         "t1",
							SubjectReference: tuple.RelationReference(filter.subjectReference),
							Entity:           entity,
							Permission:       permission,
							Metadata: &base.PermissionLookupSubjectRequestMetadata{
								SnapToken:     token.NewNoopToken().Encode().String(),
								SchemaVersion: "",
							},
							ContinuousToken: ct,
							PageSize:        5,
						})
						Expect(err).ShouldNot(HaveOccurred())

						ids = append(ids, response.GetSubjectIds()...)

						ct = response.GetContinuousToken()

						if ct == "" {
							break
						}
					}

					Expect(ids).Should(Equal(res))
				}
			}
		})

		It("Drive Sample: Case 9 pagination", func() {
			db, err := factories.DatabaseFactory(
				config.Database{
					Engine: "memory",
				},
			)

			Expect(err).ShouldNot(HaveOccurred())

			conf, err := newSchema(driveSchemaSubjectFilter)
			Expect(err).ShouldNot(HaveOccurred())

			schemaWriter := factories.SchemaWriterFactory(db)
			err = schemaWriter.WriteSchema(context.Background(), conf)

			Expect(err).ShouldNot(HaveOccurred())

			type filter struct {
				subjectReference string
				entity           string
				assertions       map[string][]string
			}

			tests := struct {
				relationships []string
				filters       []filter
			}{
				relationships: []string{
					"doc:99#owner@user:1",
					"doc:99#owner@user:3",

					"organization:98#admin@user:101",

					"organization:11#admin@user:99",
					"organization:12#admin@user:98",
					"organization:13#admin@user:97",
					"organization:14#admin@user:96",
					"organization:14#admin@user:95",

					"folder:1#org@organization:11",
					"folder:2#org@organization:12",
					"folder:3#org@organization:13",
					"folder:4#org@organization:14",

					"doc:99#parent@folder:1",
					"doc:99#parent@folder:2",
					"doc:99#parent@folder:3",
					"doc:99#parent@folder:4",

					"doc:99#owner@organization:98#admin",
				},
				filters: []filter{
					{
						subjectReference: "user",
						entity:           "doc:99",
						assertions: map[string][]string{
							"remove": {"1", "101", "3", "95", "96", "97", "98", "99"},
						},
					},
				},
			}

			schemaReader := factories.SchemaReaderFactory(db)
			dataReader := factories.DataReaderFactory(db)
			dataWriter := factories.DataWriterFactory(db)

			checkEngine := NewCheckEngine(schemaReader, dataReader)

			lookupEngine := NewLookupEngine(
				checkEngine,
				schemaReader,
				dataReader,
			)

			invoker := invoke.NewDirectInvoker(
				schemaReader,
				dataReader,
				checkEngine,
				nil,
				lookupEngine,
				nil,
			)

			checkEngine.SetInvoker(invoker)

			var tuples []*base.Tuple

			for _, relationship := range tests.relationships {
				t, err := tuple.Tuple(relationship)
				Expect(err).ShouldNot(HaveOccurred())
				tuples = append(tuples, t)
			}

			_, err = dataWriter.Write(context.Background(), "t1", database.NewTupleCollection(tuples...), database.NewAttributeCollection())
			Expect(err).ShouldNot(HaveOccurred())

			for _, filter := range tests.filters {
				entity, err := tuple.E(filter.entity)
				Expect(err).ShouldNot(HaveOccurred())

				for permission, res := range filter.assertions {

					ct := ""

					var ids []string

					for {
						response, err := invoker.LookupSubject(context.Background(), &base.PermissionLookupSubjectRequest{
							TenantId:         "t1",
							SubjectReference: tuple.RelationReference(filter.subjectReference),
							Entity:           entity,
							Permission:       permission,
							Metadata: &base.PermissionLookupSubjectRequestMetadata{
								SnapToken:     token.NewNoopToken().Encode().String(),
								SchemaVersion: "",
							},
							ContinuousToken: ct,
							PageSize:        5,
						})
						Expect(err).ShouldNot(HaveOccurred())

						ids = append(ids, response.GetSubjectIds()...)

						ct = response.GetContinuousToken()

						if ct == "" {
							break
						}
					}

					Expect(ids).Should(Equal(res))
				}
			}
		})
	})

	weekdaySchemaSubjectFilter := `
			entity user {}
	
			entity organization {
	
				relation member @user
	
				attribute balance integer
	
				permission view = check_balance(balance) and member
			}
	
			entity repository {
	
				relation organization  @organization
	
				attribute is_public boolean
	
				permission view = is_public
				permission edit = organization.view
				permission delete = is_weekday(request.day_of_week)
			}
	
			rule check_balance(balance integer) {
				balance > 5000
			}
	
			rule is_weekday(day_of_week string) {
				  day_of_week != 'saturday' && day_of_week != 'sunday'
			}
			`

	Context("Weekday Sample: Subject Filter", func() {
		It("Weekday Sample: Case 1", func() {
			db, err := factories.DatabaseFactory(
				config.Database{
					Engine: "memory",
				},
			)

			Expect(err).ShouldNot(HaveOccurred())

			conf, err := newSchema(weekdaySchemaSubjectFilter)
			Expect(err).ShouldNot(HaveOccurred())

			schemaWriter := factories.SchemaWriterFactory(db)
			err = schemaWriter.WriteSchema(context.Background(), conf)

			Expect(err).ShouldNot(HaveOccurred())

			type filter struct {
				subjectReference string
				entity           string
				assertions       map[string][]string
			}

			tests := struct {
				relationships []string
				attributes    []string
				filters       []filter
			}{
				relationships: []string{
					"organization:1#member@user:1",
					"repository:4#organization@organization:1",

					"organization:2#member@user:1",
					"organization:2#member@user:3",
					"organization:5#member@user:2",
					"organization:5#member@user:5",
				},
				attributes: []string{
					"repository:1$is_public|boolean:true",
					"repository:2$is_public|boolean:false",
					"repository:3$is_public|boolean:true",

					"organization:1$balance|integer:4000",
					"organization:2$balance|integer:6000",
				},
				filters: []filter{
					{
						subjectReference: "user",
						entity:           "repository:1",
						assertions: map[string][]string{
							"view": {"1", "2", "3", "5"},
						},
					},
					{
						subjectReference: "user",
						entity:           "organization:2",
						assertions: map[string][]string{
							"view": {"1", "3"},
						},
					},
				},
			}

			// filters

			schemaReader := factories.SchemaReaderFactory(db)
			dataReader := factories.DataReaderFactory(db)
			dataWriter := factories.DataWriterFactory(db)

			checkEngine := NewCheckEngine(schemaReader, dataReader)

			lookupEngine := NewLookupEngine(
				checkEngine,
				schemaReader,
				dataReader,
			)

			invoker := invoke.NewDirectInvoker(
				schemaReader,
				dataReader,
				checkEngine,
				nil,
				lookupEngine,
				nil,
			)

			checkEngine.SetInvoker(invoker)

			var tuples []*base.Tuple

			for _, relationship := range tests.relationships {
				t, err := tuple.Tuple(relationship)
				Expect(err).ShouldNot(HaveOccurred())
				tuples = append(tuples, t)
			}

			var attributes []*base.Attribute

			for _, attr := range tests.attributes {
				a, err := attribute.Attribute(attr)
				Expect(err).ShouldNot(HaveOccurred())
				attributes = append(attributes, a)
			}

			_, err = dataWriter.Write(context.Background(), "t1", database.NewTupleCollection(tuples...), database.NewAttributeCollection(attributes...))
			Expect(err).ShouldNot(HaveOccurred())

			for _, filter := range tests.filters {
				entity, err := tuple.E(filter.entity)
				Expect(err).ShouldNot(HaveOccurred())

				for permission, res := range filter.assertions {
					response, err := invoker.LookupSubject(context.Background(), &base.PermissionLookupSubjectRequest{
						TenantId:         "t1",
						SubjectReference: tuple.RelationReference(filter.subjectReference),
						Entity:           entity,
						Permission:       permission,
						Metadata: &base.PermissionLookupSubjectRequestMetadata{
							SnapToken:     token.NewNoopToken().Encode().String(),
							SchemaVersion: "",
							Depth:         100,
						},
					})

					Expect(err).ShouldNot(HaveOccurred())
					Expect(response.GetSubjectIds()).Should(Equal(res))
				}
			}
		})
	})
})<|MERGE_RESOLUTION|>--- conflicted
+++ resolved
@@ -177,6 +177,26 @@
 					Expect(isSameArray(responseIdsForPermission, filter.assertions[permission])).Should(Equal(true))
 				}
 
+				response, err := invoker.LookupEntity(context.Background(), &base.PermissionLookupEntityRequest{
+					TenantId:    "t1",
+					EntityType:  filter.entityType,
+					Subject:     subject,
+					Permissions: filter.permissions,
+					Metadata: &base.PermissionLookupEntityRequestMetadata{
+						SnapToken:     token.NewNoopToken().Encode().String(),
+						SchemaVersion: "",
+						Depth:         100,
+					},
+					Context: reqContext,
+				})
+				Expect(err).ShouldNot(HaveOccurred())
+				for _, permission := range filter.permissions {
+					var responseIdsForPermission []string
+					if res, ok := response.GetEntityIds()[permission]; ok {
+						responseIdsForPermission = res.Ids
+					}
+					Expect(isSameArray(responseIdsForPermission, filter.assertions[permission])).Should(Equal(true))
+				}
 			}
 		})
 
@@ -283,10 +303,25 @@
 					Id:       ear.GetEntity().GetId(),
 					Relation: ear.GetRelation(),
 				}
-<<<<<<< HEAD
-=======
-
->>>>>>> e3d94fd5
+				response, err := invoker.LookupEntity(context.Background(), &base.PermissionLookupEntityRequest{
+					TenantId:    "t1",
+					EntityType:  filter.entityType,
+					Subject:     subject,
+					Permissions: filter.permissions,
+					Metadata: &base.PermissionLookupEntityRequestMetadata{
+						SnapToken:     token.NewNoopToken().Encode().String(),
+						SchemaVersion: "",
+						Depth:         100,
+					},
+				})
+				Expect(err).ShouldNot(HaveOccurred())
+				for _, permission := range filter.permissions {
+					var responseIdsForPermission []string
+					if res, ok := response.GetEntityIds()[permission]; ok {
+						responseIdsForPermission = res.Ids
+					}
+					Expect(isSameArray(responseIdsForPermission, filter.assertions[permission])).Should(Equal(true))
+
 				response, err := invoker.LookupEntity(context.Background(), &base.PermissionLookupEntityRequest{
 					TenantId:    "t1",
 					EntityType:  filter.entityType,
@@ -409,10 +444,6 @@
 					Id:       ear.GetEntity().GetId(),
 					Relation: ear.GetRelation(),
 				}
-<<<<<<< HEAD
-=======
-
->>>>>>> e3d94fd5
 				response, err := invoker.LookupEntity(context.Background(), &base.PermissionLookupEntityRequest{
 					TenantId:    "t1",
 					EntityType:  filter.entityType,
@@ -431,6 +462,25 @@
 						responseIdsForPermission = res.Ids
 					}
 					Expect(isSameArray(responseIdsForPermission, filter.assertions[permission])).Should(Equal(true))
+
+				response, err := invoker.LookupEntity(context.Background(), &base.PermissionLookupEntityRequest{
+					TenantId:    "t1",
+					EntityType:  filter.entityType,
+					Subject:     subject,
+					Permissions: filter.permissions,
+					Metadata: &base.PermissionLookupEntityRequestMetadata{
+						SnapToken:     token.NewNoopToken().Encode().String(),
+						SchemaVersion: "",
+						Depth:         100,
+					},
+				})
+				Expect(err).ShouldNot(HaveOccurred())
+				for _, permission := range filter.permissions {
+					var responseIdsForPermission []string
+					if res, ok := response.GetEntityIds()[permission]; ok {
+						responseIdsForPermission = res.Ids
+					}
+					Expect(isSameArray(responseIdsForPermission, filter.assertions[permission])).Should(Equal(true))
 				}
 			}
 		})
@@ -455,13 +505,8 @@
 			type filter struct {
 				entityType  string
 				subject     string
-<<<<<<< HEAD
-				permissions []string
-				assertions  map[string][]string
-=======
 				assertions  map[string][]string
 				permissions []string
->>>>>>> e3d94fd5
 			}
 
 			tests := struct {
@@ -1099,84 +1144,21 @@
 				},
 				filters: []filter{
 					{
-<<<<<<< HEAD
 						entityType:  "doc",
 						subject:     "user:1",
 						permissions: []string{"read", "invalid"}, // check if it handles invalid permission
-=======
-						entityType:  "group",
-						subject:     "user:1",
-						permissions: []string{"create", "join", "leave", "post_to_group", "comment_on_post"},
->>>>>>> e3d94fd5
 						assertions: map[string][]string{
 							"read":    {"1", "2", "3", "4", "7", "10"},
 							"invalid": {},
 						},
 					},
 					{
-<<<<<<< HEAD
 						entityType:  "doc",
 						subject:     "user:2",
 						permissions: []string{"read", "delete", "read"}, // check if it handles duplicate
 						assertions: map[string][]string{
 							"read":   {"1", "3", "4", "5", "6", "7", "8"},
 							"delete": {"1", "3", "4", "6", "8"},
-=======
-						entityType:  "post",
-						subject:     "user:1",
-						permissions: []string{"view_post", "edit_post"},
-						assertions: map[string][]string{
-							"view_post": {"1"},
-							"edit_post": {"1"},
-						},
-					},
-					{
-						entityType:  "comment",
-						subject:     "user:1",
-						permissions: []string{"view_comment", "edit_comment"},
-						assertions: map[string][]string{
-							"view_comment": {"1"},
-							"edit_comment": {"1"},
-						},
-					},
-					{
-						entityType:  "like",
-						subject:     "user:1",
-						permissions: []string{"like_post", "unlike_post"},
-						assertions: map[string][]string{
-							"like_post":   {"1"},
-							"unlike_post": {"1"},
-						},
-					},
-					{
-						entityType:  "poll",
-						subject:     "user:2",
-						permissions: []string{"create_poll", "view_poll", "edit_poll"},
-						assertions: map[string][]string{
-							"create_poll": {"1"},
-							"view_poll":   {"1"},
-							"edit_poll":   {"1"},
-						},
-					},
-					{
-						entityType:  "file",
-						subject:     "user:3",
-						permissions: []string{"upload_file", "view_file"},
-						assertions: map[string][]string{
-							"upload_file": {"1"},
-							"view_file":   {"1"},
-						},
-					},
-					{
-						entityType:  "event",
-						subject:     "user:2",
-						permissions: []string{"create_event", "view_event", "edit_event", "RSVP_to_event"},
-						assertions: map[string][]string{
-							"create_event":  {"1"},
-							"view_event":    {"1"},
-							"edit_event":    {"1"},
-							"RSVP_to_event": {"1"},
->>>>>>> e3d94fd5
 						},
 					},
 				},
@@ -1237,10 +1219,7 @@
 						Depth:         100,
 					},
 				})
-<<<<<<< HEAD
-
-=======
->>>>>>> e3d94fd5
+
 				Expect(err).ShouldNot(HaveOccurred())
 				for _, permission := range filter.permissions {
 					var responseIdsForPermission []string
@@ -1281,74 +1260,9 @@
 			}{
 				filters: []filter{
 					{
-<<<<<<< HEAD
 						entityType:  "doc",
 						subject:     "user:1",
 						permissions: []string{"invalid1", "invalid2"}, // check if it handles all  permission are invalid and not able to walk on schema
-=======
-						entityType:  "group",
-						subject:     "user:1",
-						permissions: []string{"create", "join", "leave", "post_to_group", "comment_on_post"},
-						assertions: map[string][]string{
-							"create":          {"1"},
-							"join":            {"1"},
-							"leave":           {"1"},
-							"post_to_group":   {"1"},
-							"comment_on_post": {"1"},
-						},
-					},
-					{
-						entityType:  "post",
-						subject:     "user:1",
-						permissions: []string{"view_post", "edit_post"},
-						assertions: map[string][]string{
-							"view_post": {"1", "2", "3"},
-							"edit_post": {"1"},
-						},
-					},
-					{
-						entityType:  "comment",
-						subject:     "user:2",
-						permissions: []string{"view_comment", "edit_comment"},
-						assertions: map[string][]string{
-							"view_comment": {"1", "2", "3"},
-							"edit_comment": {"2"},
-						},
-					},
-					{
-						entityType:  "like",
-						subject:     "user:3",
-						permissions: []string{"like_post", "unlike_post"},
-						assertions: map[string][]string{
-							"like_post":   {"1", "2", "3"},
-							"unlike_post": {"1", "2", "3"},
-						},
-					},
-					{
-						entityType:  "poll",
-						subject:     "user:4",
-						permissions: []string{"create_poll", "view_poll", "edit_poll"},
-						assertions: map[string][]string{
-							"create_poll": {"1", "2", "3"},
-							"view_poll":   {"1"},
-							"edit_poll":   {"1", "2", "3"},
-						},
-					},
-					{
-						entityType:  "file",
-						subject:     "user:5",
-						permissions: []string{"upload_file", "view_file", "delete_file"},
-						assertions: map[string][]string{
-							"upload_file": nil,
-							"view_file":   nil,
-							"delete_file": {"1", "2", "3"},
-						},
-					},
-					{
-						entityType:  "event",
-						subject:     "user:6",
-						permissions: []string{"create_event", "view_event", "edit_event", "delete_event", "RSVP_to_event"},
->>>>>>> e3d94fd5
 						assertions: map[string][]string{
 							"read":    {"1", "2", "3", "4", "7", "10"},
 							"invalid": {},
@@ -1389,11 +1303,7 @@
 					Relation: ear.GetRelation(),
 				}
 
-<<<<<<< HEAD
 				_, lookUpErr := invoker.LookupEntity(context.Background(), &base.PermissionLookupEntityRequest{
-=======
-				response, err := invoker.LookupEntity(context.Background(), &base.PermissionLookupEntityRequest{
->>>>>>> e3d94fd5
 					TenantId:    "t1",
 					EntityType:  filter.entityType,
 					Subject:     subject,
@@ -1404,10 +1314,19 @@
 						Depth:         100,
 					},
 				})
-<<<<<<< HEAD
 
 				Expect(lookUpErr).Should(HaveOccurred())
-=======
+				response, err := invoker.LookupEntity(context.Background(), &base.PermissionLookupEntityRequest{
+					TenantId:    "t1",
+					EntityType:  filter.entityType,
+					Subject:     subject,
+					Permissions: filter.permissions,
+					Metadata: &base.PermissionLookupEntityRequestMetadata{
+						SnapToken:     token.NewNoopToken().Encode().String(),
+						SchemaVersion: "",
+						Depth:         100,
+					},
+				})
 				Expect(err).ShouldNot(HaveOccurred())
 				for _, permission := range filter.permissions {
 					var responseIdsForPermission []string
@@ -1416,7 +1335,6 @@
 					}
 					Expect(isSameArray(responseIdsForPermission, filter.assertions[permission])).Should(Equal(true))
 				}
->>>>>>> e3d94fd5
 			}
 		})
 	})
@@ -1553,13 +1471,8 @@
 			type filter struct {
 				entityType  string
 				subject     string
-<<<<<<< HEAD
-				permissions []string
-				assertions  map[string][]string
-=======
 				assertions  map[string][]string
 				permissions []string
->>>>>>> e3d94fd5
 			}
 
 			tests := struct {
@@ -1585,7 +1498,6 @@
 				},
 				filters: []filter{
 					{
-<<<<<<< HEAD
 						entityType:  "group",
 						subject:     "user:1",
 						permissions: []string{"create", "join", "leave", "post_to_group", "comment_on_post"},
@@ -1647,11 +1559,6 @@
 						entityType:  "event",
 						subject:     "user:2",
 						permissions: []string{"create_event", "view_event", "edit_event", "RSVP_to_event"},
-=======
-						entityType:  "post",
-						subject:     "user:1",
-						permissions: []string{"view_post"},
->>>>>>> e3d94fd5
 						assertions: map[string][]string{
 							"create_event":  {"1"},
 							"view_event":    {"1"},
@@ -1705,7 +1612,6 @@
 					Id:       ear.GetEntity().GetId(),
 					Relation: ear.GetRelation(),
 				}
-<<<<<<< HEAD
 				response, err := invoker.LookupEntity(context.Background(), &base.PermissionLookupEntityRequest{
 					TenantId:    "t1",
 					EntityType:  filter.entityType,
@@ -1722,40 +1628,25 @@
 					var responseIdsForPermission []string
 					if res, ok := response.GetEntityIds()[permission]; ok {
 						responseIdsForPermission = res.Ids
-=======
-
-				for permission, res := range filter.assertions {
-
-					ct := ""
-
-					var ids []string
-
-					for {
-						response, err := invoker.LookupEntity(context.Background(), &base.PermissionLookupEntityRequest{
-							TenantId:    "t1",
-							EntityType:  filter.entityType,
-							Subject:     subject,
-							Permissions: []string{permission},
-							Metadata: &base.PermissionLookupEntityRequestMetadata{
-								SnapToken:     token.NewNoopToken().Encode().String(),
-								SchemaVersion: "",
-								Depth:         100,
-							},
-							PageSize:        5,
-							ContinuousToken: ct,
-						})
-						Expect(err).ShouldNot(HaveOccurred())
-
-						if res, ok := response.GetEntityIds()[permission]; ok {
-							ids = append(ids, res.Ids...)
-						}
-
-						ct = response.GetContinuousToken()
-
-						if ct == "" {
-							break
-						}
->>>>>>> e3d94fd5
+					}
+					Expect(isSameArray(responseIdsForPermission, filter.assertions[permission])).Should(Equal(true))
+
+				response, err := invoker.LookupEntity(context.Background(), &base.PermissionLookupEntityRequest{
+					TenantId:    "t1",
+					EntityType:  filter.entityType,
+					Subject:     subject,
+					Permissions: filter.permissions,
+					Metadata: &base.PermissionLookupEntityRequestMetadata{
+						SnapToken:     token.NewNoopToken().Encode().String(),
+						SchemaVersion: "",
+						Depth:         100,
+					},
+				})
+				Expect(err).ShouldNot(HaveOccurred())
+				for _, permission := range filter.permissions {
+					var responseIdsForPermission []string
+					if res, ok := response.GetEntityIds()[permission]; ok {
+						responseIdsForPermission = res.Ids
 					}
 					Expect(isSameArray(responseIdsForPermission, filter.assertions[permission])).Should(Equal(true))
 				}
@@ -1849,7 +1740,6 @@
 				},
 				filters: []filter{
 					{
-<<<<<<< HEAD
 						entityType:  "group",
 						subject:     "user:1",
 						permissions: []string{"create", "join", "leave", "post_to_group", "comment_on_post"},
@@ -1912,11 +1802,6 @@
 						entityType:  "event",
 						subject:     "user:6",
 						permissions: []string{"create_event", "view_event", "edit_event", "delete_event", "RSVP_to_event"},
-=======
-						entityType:  "comment",
-						subject:     "user:1",
-						permissions: []string{"remove"},
->>>>>>> e3d94fd5
 						assertions: map[string][]string{
 							"create_event":  nil,
 							"view_event":    nil,
@@ -1983,7 +1868,6 @@
 					Relation: ear.GetRelation(),
 				}
 
-<<<<<<< HEAD
 				response, err := invoker.LookupEntity(context.Background(), &base.PermissionLookupEntityRequest{
 					TenantId:    "t1",
 					EntityType:  filter.entityType,
@@ -1994,9 +1878,118 @@
 						SchemaVersion: "",
 						Depth:         100,
 					},
-					Context: reqContext,
 				})
-=======
+				Expect(err).ShouldNot(HaveOccurred())
+				for _, permission := range filter.permissions {
+					var responseIdsForPermission []string
+					if res, ok := response.GetEntityIds()[permission]; ok {
+						responseIdsForPermission = res.Ids
+					}
+					Expect(isSameArray(responseIdsForPermission, filter.assertions[permission])).Should(Equal(true))
+				}
+			}
+		})
+
+		It("Facebook Group Sample: Case 3 pagination", func() {
+			db, err := factories.DatabaseFactory(
+				config.Database{
+					Engine: "memory",
+				},
+			)
+
+			Expect(err).ShouldNot(HaveOccurred())
+
+			conf, err := newSchema(facebookGroupsSchemaEntityFilter)
+			Expect(err).ShouldNot(HaveOccurred())
+
+			schemaWriter := factories.SchemaWriterFactory(db)
+			err = schemaWriter.WriteSchema(context.Background(), conf)
+
+			Expect(err).ShouldNot(HaveOccurred())
+
+			type filter struct {
+				entityType  string
+				subject     string
+				assertions  map[string][]string
+				permissions []string
+			}
+
+			tests := struct {
+				relationships []string
+				filters       []filter
+			}{
+				relationships: []string{
+					"group:1#member@user:1",
+					"group:2#member@user:1",
+					"group:3#member@user:1",
+					"group:4#member@user:1",
+
+					"post:99#group@group:1#...",
+					"post:98#group@group:2#...",
+					"post:97#group@group:3#...",
+					"post:96#group@group:4#...",
+					"post:96#group@group:4#...",
+					"post:95#group@group:4#...",
+					"post:94#group@group:4#...",
+					"post:93#group@group:4#...",
+					"post:92#group@group:4#...",
+				},
+				filters: []filter{
+					{
+						entityType:  "post",
+						subject:     "user:1",
+						permissions: []string{"view_post"},
+						assertions: map[string][]string{
+							"view_post": {"92", "93", "94", "95", "96", "97", "98", "99"},
+						},
+					},
+				},
+			}
+
+			schemaReader := factories.SchemaReaderFactory(db)
+			dataReader := factories.DataReaderFactory(db)
+			dataWriter := factories.DataWriterFactory(db)
+
+			checkEngine := NewCheckEngine(schemaReader, dataReader)
+
+			lookupEngine := NewLookupEngine(
+				checkEngine,
+				schemaReader,
+				dataReader,
+			)
+
+			invoker := invoke.NewDirectInvoker(
+				schemaReader,
+				dataReader,
+				checkEngine,
+				nil,
+				lookupEngine,
+				nil,
+			)
+
+			checkEngine.SetInvoker(invoker)
+
+			var tuples []*base.Tuple
+
+			for _, relationship := range tests.relationships {
+				t, err := tuple.Tuple(relationship)
+				Expect(err).ShouldNot(HaveOccurred())
+				tuples = append(tuples, t)
+			}
+
+			_, err = dataWriter.Write(context.Background(), "t1", database.NewTupleCollection(tuples...), database.NewAttributeCollection())
+			Expect(err).ShouldNot(HaveOccurred())
+
+			for _, filter := range tests.filters {
+				ear, err := tuple.EAR(filter.subject)
+				Expect(err).ShouldNot(HaveOccurred())
+
+				subject := &base.Subject{
+					Type:     ear.GetEntity().GetType(),
+					Id:       ear.GetEntity().GetId(),
+					Relation: ear.GetRelation(),
+				}
+
 				for permission, res := range filter.assertions {
 
 					ct := ""
@@ -2024,15 +2017,164 @@
 						}
 
 						ct = response.GetContinuousToken()
->>>>>>> e3d94fd5
-
-				Expect(err).ShouldNot(HaveOccurred())
-				for _, permission := range filter.permissions {
-					var responseIdsForPermission []string
-					if res, ok := response.GetEntityIds()[permission]; ok {
-						responseIdsForPermission = res.Ids
+
+						if ct == "" {
+							break
+						}
 					}
-					Expect(isSameArray(responseIdsForPermission, filter.assertions[permission])).Should(Equal(true))
+
+					Expect(ids).Should(Equal(res))
+				}
+			}
+		})
+
+		It("Facebook Group Sample: Case 4 pagination", func() {
+			db, err := factories.DatabaseFactory(
+				config.Database{
+					Engine: "memory",
+				},
+			)
+
+			Expect(err).ShouldNot(HaveOccurred())
+
+			conf, err := newSchema(facebookGroupsSchemaEntityFilter)
+			Expect(err).ShouldNot(HaveOccurred())
+
+			schemaWriter := factories.SchemaWriterFactory(db)
+			err = schemaWriter.WriteSchema(context.Background(), conf)
+
+			Expect(err).ShouldNot(HaveOccurred())
+
+			type filter struct {
+				entityType  string
+				subject     string
+				assertions  map[string][]string
+				permissions []string
+			}
+
+			tests := struct {
+				relationships []string
+				filters       []filter
+			}{
+				relationships: []string{
+					"group:1#admin@user:1",
+					"group:2#admin@user:1",
+					"group:3#admin@user:1",
+					"group:4#admin@user:1",
+
+					"post:59#group@group:1#...",
+					"post:58#group@group:2#...",
+					"post:57#group@group:3#...",
+					"post:56#group@group:4#...",
+					"post:55#group@group:4#...",
+					"post:54#group@group:4#...",
+					"post:53#group@group:4#...",
+					"post:52#group@group:4#...",
+
+					"comment:99#post@post:58#...",
+					"comment:98#post@post:58#...",
+					"comment:97#post@post:54#...",
+					"comment:96#post@post:4#...",
+					"comment:96#post@post:57#...",
+					"comment:95#post@post:54#...",
+					"comment:94#post@post:54#...",
+					"comment:93#post@post:54#...",
+					"comment:92#post@post:53#...",
+					"comment:91#post@post:53#...",
+					"comment:90#post@post:53#...",
+					"comment:45#post@post:53#...",
+					"comment:1#post@post:53#...",
+				},
+				filters: []filter{
+					{
+						entityType:  "comment",
+						subject:     "user:1",
+						permissions: []string{"remove"},
+						assertions: map[string][]string{
+							"remove": {"1", "45", "90", "91", "92", "93", "94", "95", "96", "97", "98", "99"},
+						},
+					},
+				},
+			}
+
+			schemaReader := factories.SchemaReaderFactory(db)
+			dataReader := factories.DataReaderFactory(db)
+			dataWriter := factories.DataWriterFactory(db)
+
+			checkEngine := NewCheckEngine(schemaReader, dataReader)
+
+			lookupEngine := NewLookupEngine(
+				checkEngine,
+				schemaReader,
+				dataReader,
+			)
+
+			invoker := invoke.NewDirectInvoker(
+				schemaReader,
+				dataReader,
+				checkEngine,
+				nil,
+				lookupEngine,
+				nil,
+			)
+
+			checkEngine.SetInvoker(invoker)
+
+			var tuples []*base.Tuple
+
+			for _, relationship := range tests.relationships {
+				t, err := tuple.Tuple(relationship)
+				Expect(err).ShouldNot(HaveOccurred())
+				tuples = append(tuples, t)
+			}
+
+			_, err = dataWriter.Write(context.Background(), "t1", database.NewTupleCollection(tuples...), database.NewAttributeCollection())
+			Expect(err).ShouldNot(HaveOccurred())
+
+			for _, filter := range tests.filters {
+				ear, err := tuple.EAR(filter.subject)
+				Expect(err).ShouldNot(HaveOccurred())
+
+				subject := &base.Subject{
+					Type:     ear.GetEntity().GetType(),
+					Id:       ear.GetEntity().GetId(),
+					Relation: ear.GetRelation(),
+				}
+
+				for permission, res := range filter.assertions {
+
+					ct := ""
+
+					var ids []string
+
+					for {
+						response, err := invoker.LookupEntity(context.Background(), &base.PermissionLookupEntityRequest{
+							TenantId:    "t1",
+							EntityType:  filter.entityType,
+							Subject:     subject,
+							Permissions: []string{permission},
+							Metadata: &base.PermissionLookupEntityRequestMetadata{
+								SnapToken:     token.NewNoopToken().Encode().String(),
+								SchemaVersion: "",
+								Depth:         100,
+							},
+							PageSize:        5,
+							ContinuousToken: ct,
+						})
+						Expect(err).ShouldNot(HaveOccurred())
+
+						if res, ok := response.GetEntityIds()[permission]; ok {
+							ids = append(ids, res.Ids...)
+						}
+
+						ct = response.GetContinuousToken()
+
+						if ct == "" {
+							break
+						}
+					}
+
+					Expect(ids).Should(Equal(res))
 				}
 			}
 		})
@@ -2219,10 +2361,6 @@
 						Depth:         100,
 					},
 				})
-<<<<<<< HEAD
-
-=======
->>>>>>> e3d94fd5
 				Expect(err).ShouldNot(HaveOccurred())
 				for _, permission := range filter.permissions {
 					var responseIdsForPermission []string
@@ -2357,8 +2495,6 @@
 						assertions: map[string][]string{
 							"member": {"1"},
 						},
-<<<<<<< HEAD
-=======
 					},
 				},
 			}
@@ -2406,7 +2542,6 @@
 					Id:       ear.GetEntity().GetId(),
 					Relation: ear.GetRelation(),
 				}
-
 				response, err := invoker.LookupEntity(context.Background(), &base.PermissionLookupEntityRequest{
 					TenantId:    "t1",
 					EntityType:  filter.entityType,
@@ -2425,110 +2560,7 @@
 						responseIdsForPermission = res.Ids
 					}
 					Expect(isSameArray(responseIdsForPermission, filter.assertions[permission])).Should(Equal(true))
-				}
-			}
-		})
-
-		It("Google Docs Sample: Case 3", func() {
-			db, err := factories.DatabaseFactory(
-				config.Database{
-					Engine: "memory",
-				},
-			)
-
-			Expect(err).ShouldNot(HaveOccurred())
-
-			conf, err := newSchema(googleDocsSchemaEntityFilter)
-			Expect(err).ShouldNot(HaveOccurred())
-
-			schemaWriter := factories.SchemaWriterFactory(db)
-			err = schemaWriter.WriteSchema(context.Background(), conf)
-
-			Expect(err).ShouldNot(HaveOccurred())
-
-			type filter struct {
-				entityType  string
-				subject     string
-				assertions  map[string][]string
-				permissions []string
-			}
-
-			tests := struct {
-				relationships []string
-				filters       []filter
-			}{}
-
-			for i := 1; i <= 50; i++ {
-				relationship := fmt.Sprintf("resource:%d#viewer@user:1", i)
-				tests.relationships = append(tests.relationships, relationship)
-			}
-
-			// Generate 50 manager relationships.
-			for i := 51; i <= 100; i++ {
-				relationship := fmt.Sprintf("resource:%d#manager@user:1", i)
-				tests.relationships = append(tests.relationships, relationship)
-			}
-
-			tests.filters = []filter{
-				{
-					entityType:  "resource",
-					subject:     "user:1",
-					permissions: []string{"view", "edit"},
-					assertions: map[string][]string{
-						"view": {"1", "10", "100", "11", "12", "13", "14", "15", "16", "17", "18", "19", "2", "20", "21", "22", "23", "24", "25", "26", "27", "28", "29", "3", "30", "31", "32", "33", "34", "35", "36", "37", "38", "39", "4", "40", "41", "42", "43", "44", "45", "46", "47", "48", "49", "5", "50", "51", "52", "53", "54", "55", "56", "57", "58", "59", "6", "60", "61", "62", "63", "64", "65", "66", "67", "68", "69", "7", "70", "71", "72", "73", "74", "75", "76", "77", "78", "79", "8", "80", "81", "82", "83", "84", "85", "86", "87", "88", "89", "9", "90", "91", "92", "93", "94", "95", "96", "97", "98", "99"},
-						"edit": {"100", "51", "52", "53", "54", "55", "56", "57", "58", "59", "60", "61", "62", "63", "64", "65", "66", "67", "68", "69", "70", "71", "72", "73", "74", "75", "76", "77", "78", "79", "80", "81", "82", "83", "84", "85", "86", "87", "88", "89", "90", "91", "92", "93", "94", "95", "96", "97", "98", "99"},
->>>>>>> e3d94fd5
-					},
-				},
-			}
-
-			schemaReader := factories.SchemaReaderFactory(db)
-			dataReader := factories.DataReaderFactory(db)
-			dataWriter := factories.DataWriterFactory(db)
-
-			checkEngine := NewCheckEngine(schemaReader, dataReader)
-
-			lookupEngine := NewLookupEngine(
-				checkEngine,
-				schemaReader,
-				dataReader,
-			)
-
-			invoker := invoke.NewDirectInvoker(
-				schemaReader,
-				dataReader,
-				checkEngine,
-				nil,
-				lookupEngine,
-				nil,
-			)
-
-			checkEngine.SetInvoker(invoker)
-
-			var tuples []*base.Tuple
-
-			for _, relationship := range tests.relationships {
-				t, err := tuple.Tuple(relationship)
-				Expect(err).ShouldNot(HaveOccurred())
-				tuples = append(tuples, t)
-			}
-
-			_, err = dataWriter.Write(context.Background(), "t1", database.NewTupleCollection(tuples...), database.NewAttributeCollection())
-			Expect(err).ShouldNot(HaveOccurred())
-
-			for _, filter := range tests.filters {
-				ear, err := tuple.EAR(filter.subject)
-				Expect(err).ShouldNot(HaveOccurred())
-
-				subject := &base.Subject{
-					Type:     ear.GetEntity().GetType(),
-					Id:       ear.GetEntity().GetId(),
-					Relation: ear.GetRelation(),
-				}
-<<<<<<< HEAD
-=======
-
->>>>>>> e3d94fd5
+
 				response, err := invoker.LookupEntity(context.Background(), &base.PermissionLookupEntityRequest{
 					TenantId:    "t1",
 					EntityType:  filter.entityType,
@@ -2646,6 +2678,7 @@
 					Id:       ear.GetEntity().GetId(),
 					Relation: ear.GetRelation(),
 				}
+
 				response, err := invoker.LookupEntity(context.Background(), &base.PermissionLookupEntityRequest{
 					TenantId:    "t1",
 					EntityType:  filter.entityType,
@@ -2658,13 +2691,112 @@
 					},
 				})
 				Expect(err).ShouldNot(HaveOccurred())
-
-<<<<<<< HEAD
 				for _, permission := range filter.permissions {
 					var responseIdsForPermission []string
 					if res, ok := response.GetEntityIds()[permission]; ok {
 						responseIdsForPermission = res.Ids
-=======
+					}
+					Expect(isSameArray(responseIdsForPermission, filter.assertions[permission])).Should(Equal(true))
+				}
+			}
+		})
+
+		It("Google Docs Sample: Case 4 pagination", func() {
+			db, err := factories.DatabaseFactory(
+				config.Database{
+					Engine: "memory",
+				},
+			)
+
+			Expect(err).ShouldNot(HaveOccurred())
+
+			conf, err := newSchema(googleDocsSchemaEntityFilter)
+			Expect(err).ShouldNot(HaveOccurred())
+
+			schemaWriter := factories.SchemaWriterFactory(db)
+			err = schemaWriter.WriteSchema(context.Background(), conf)
+
+			Expect(err).ShouldNot(HaveOccurred())
+
+			type filter struct {
+				entityType  string
+				subject     string
+				assertions  map[string][]string
+				permissions []string
+			}
+
+			tests := struct {
+				relationships []string
+				filters       []filter
+			}{}
+
+			for i := 1; i <= 50; i++ {
+				relationship := fmt.Sprintf("resource:%d#viewer@user:1", i)
+				tests.relationships = append(tests.relationships, relationship)
+			}
+
+			// Generate 50 manager relationships.
+			for i := 51; i <= 100; i++ {
+				relationship := fmt.Sprintf("resource:%d#manager@user:1", i)
+				tests.relationships = append(tests.relationships, relationship)
+			}
+
+			tests.filters = []filter{
+				{
+					entityType:  "resource",
+					subject:     "user:1",
+					permissions: []string{"view", "edit"},
+					assertions: map[string][]string{
+						"view": {"1", "10", "100", "11", "12", "13", "14", "15", "16", "17", "18", "19", "2", "20", "21", "22", "23", "24", "25", "26", "27", "28", "29", "3", "30", "31", "32", "33", "34", "35", "36", "37", "38", "39", "4", "40", "41", "42", "43", "44", "45", "46", "47", "48", "49", "5", "50", "51", "52", "53", "54", "55", "56", "57", "58", "59", "6", "60", "61", "62", "63", "64", "65", "66", "67", "68", "69", "7", "70", "71", "72", "73", "74", "75", "76", "77", "78", "79", "8", "80", "81", "82", "83", "84", "85", "86", "87", "88", "89", "9", "90", "91", "92", "93", "94", "95", "96", "97", "98", "99"},
+						"edit": {"100", "51", "52", "53", "54", "55", "56", "57", "58", "59", "60", "61", "62", "63", "64", "65", "66", "67", "68", "69", "70", "71", "72", "73", "74", "75", "76", "77", "78", "79", "80", "81", "82", "83", "84", "85", "86", "87", "88", "89", "90", "91", "92", "93", "94", "95", "96", "97", "98", "99"},
+					},
+				},
+			}
+
+			schemaReader := factories.SchemaReaderFactory(db)
+			dataReader := factories.DataReaderFactory(db)
+			dataWriter := factories.DataWriterFactory(db)
+
+			checkEngine := NewCheckEngine(schemaReader, dataReader)
+
+			lookupEngine := NewLookupEngine(
+				checkEngine,
+				schemaReader,
+				dataReader,
+			)
+
+			invoker := invoke.NewDirectInvoker(
+				schemaReader,
+				dataReader,
+				checkEngine,
+				nil,
+				lookupEngine,
+				nil,
+			)
+
+			checkEngine.SetInvoker(invoker)
+
+			var tuples []*base.Tuple
+
+			for _, relationship := range tests.relationships {
+				t, err := tuple.Tuple(relationship)
+				Expect(err).ShouldNot(HaveOccurred())
+				tuples = append(tuples, t)
+			}
+
+			_, err = dataWriter.Write(context.Background(), "t1", database.NewTupleCollection(tuples...), database.NewAttributeCollection())
+			Expect(err).ShouldNot(HaveOccurred())
+
+			for _, filter := range tests.filters {
+				ear, err := tuple.EAR(filter.subject)
+				Expect(err).ShouldNot(HaveOccurred())
+
+				subject := &base.Subject{
+					Type:     ear.GetEntity().GetType(),
+					Id:       ear.GetEntity().GetId(),
+					Relation: ear.GetRelation(),
+				}
+
 				for permission, res := range filter.assertions {
 
 					ct := ""
@@ -2696,9 +2828,9 @@
 						if ct == "" {
 							break
 						}
->>>>>>> e3d94fd5
 					}
-					Expect(isSameArray(responseIdsForPermission, filter.assertions[permission])).Should(Equal(true))
+
+					Expect(ids).Should(Equal(res))
 				}
 			}
 		})
@@ -2865,10 +2997,7 @@
 					Id:       ear.GetEntity().GetId(),
 					Relation: ear.GetRelation(),
 				}
-<<<<<<< HEAD
-=======
-
->>>>>>> e3d94fd5
+
 				response, err := invoker.LookupEntity(context.Background(), &base.PermissionLookupEntityRequest{
 					TenantId:    "t1",
 					EntityType:  filter.entityType,
@@ -2878,8 +3007,6 @@
 						SnapToken:     token.NewNoopToken().Encode().String(),
 						SchemaVersion: "",
 						Depth:         100,
-<<<<<<< HEAD
-=======
 					},
 				})
 				Expect(err).ShouldNot(HaveOccurred())
@@ -2971,17 +3098,56 @@
 						assertions: map[string][]string{
 							"view": {"2", "20", "22", "260", "4", "43", "45", "475", "8", "84", "9157", "917"},
 						},
->>>>>>> e3d94fd5
-					},
-				})
-				Expect(err).ShouldNot(HaveOccurred())
-
-<<<<<<< HEAD
-				for _, permission := range filter.permissions {
-					var responseIdsForPermission []string
-					if res, ok := response.GetEntityIds()[permission]; ok {
-						responseIdsForPermission = res.Ids
-=======
+					},
+				},
+			}
+
+			schemaReader := factories.SchemaReaderFactory(db)
+			dataReader := factories.DataReaderFactory(db)
+			dataWriter := factories.DataWriterFactory(db)
+
+			checkEngine := NewCheckEngine(schemaReader, dataReader)
+
+			lookupEngine := NewLookupEngine(
+				checkEngine,
+				schemaReader,
+				dataReader,
+			)
+
+			invoker := invoke.NewDirectInvoker(
+				schemaReader,
+				dataReader,
+				checkEngine,
+				nil,
+				lookupEngine,
+				nil,
+			)
+
+			checkEngine.SetInvoker(invoker)
+
+			var tuples []*base.Tuple
+
+			for _, relationship := range tests.relationships {
+				t, err := tuple.Tuple(relationship)
+				Expect(err).ShouldNot(HaveOccurred())
+				tuples = append(tuples, t)
+			}
+
+			var attributes []*base.Attribute
+
+			for _, attr := range tests.attributes {
+				a, err := attribute.Attribute(attr)
+				Expect(err).ShouldNot(HaveOccurred())
+				attributes = append(attributes, a)
+			}
+
+			_, err = dataWriter.Write(context.Background(), "t1", database.NewTupleCollection(tuples...), database.NewAttributeCollection(attributes...))
+			Expect(err).ShouldNot(HaveOccurred())
+
+			for _, filter := range tests.filters {
+				ear, err := tuple.EAR(filter.subject)
+				Expect(err).ShouldNot(HaveOccurred())
+
 				subject := &base.Subject{
 					Type:     ear.GetEntity().GetType(),
 					Id:       ear.GetEntity().GetId(),
@@ -3019,9 +3185,9 @@
 						if ct == "" {
 							break
 						}
->>>>>>> e3d94fd5
 					}
-					Expect(isSameArray(responseIdsForPermission, filter.assertions[permission])).Should(Equal(true))
+
+					Expect(ids).Should(Equal(res))
 				}
 			}
 		})
