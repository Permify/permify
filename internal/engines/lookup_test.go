--- conflicted
+++ resolved
@@ -156,7 +156,6 @@
 					Relation: ear.GetRelation(),
 				}
 
-<<<<<<< HEAD
 				response, err := invoker.LookupEntity(context.Background(), &base.PermissionLookupEntityRequest{
 					TenantId:    "t1",
 					EntityType:  filter.entityType,
@@ -176,24 +175,6 @@
 						responseIdsForPermission = res.Ids
 					}
 					Expect(isSameArray(responseIdsForPermission, filter.assertions[permission])).Should(Equal(true))
-=======
-				for permission, res := range filter.assertions {
-					response, err := invoker.LookupEntity(context.Background(), &base.PermissionLookupEntityRequest{
-						TenantId:   "t1",
-						EntityType: filter.entityType,
-						Subject:    subject,
-						Permission: permission,
-						Metadata: &base.PermissionLookupEntityRequestMetadata{
-							SnapToken:     token.NewNoopToken().Encode().String(),
-							SchemaVersion: "",
-							Depth:         100,
-						},
-						Context: reqContext,
-					})
-
-					Expect(err).ShouldNot(HaveOccurred())
-					Expect(response.GetEntityIds()).Should(Equal(res))
->>>>>>> a8076ff7
 				}
 
 			}
@@ -302,7 +283,6 @@
 					Id:       ear.GetEntity().GetId(),
 					Relation: ear.GetRelation(),
 				}
-<<<<<<< HEAD
 				response, err := invoker.LookupEntity(context.Background(), &base.PermissionLookupEntityRequest{
 					TenantId:    "t1",
 					EntityType:  filter.entityType,
@@ -321,24 +301,6 @@
 						responseIdsForPermission = res.Ids
 					}
 					Expect(isSameArray(responseIdsForPermission, filter.assertions[permission])).Should(Equal(true))
-=======
-
-				for permission, res := range filter.assertions {
-					response, err := invoker.LookupEntity(context.Background(), &base.PermissionLookupEntityRequest{
-						TenantId:   "t1",
-						EntityType: filter.entityType,
-						Subject:    subject,
-						Permission: permission,
-						Metadata: &base.PermissionLookupEntityRequestMetadata{
-							SnapToken:     token.NewNoopToken().Encode().String(),
-							SchemaVersion: "",
-							Depth:         100,
-						},
-					})
-
-					Expect(err).ShouldNot(HaveOccurred())
-					Expect(response.GetEntityIds()).Should(Equal(res))
->>>>>>> a8076ff7
 				}
 			}
 		})
@@ -443,7 +405,6 @@
 					Id:       ear.GetEntity().GetId(),
 					Relation: ear.GetRelation(),
 				}
-<<<<<<< HEAD
 				response, err := invoker.LookupEntity(context.Background(), &base.PermissionLookupEntityRequest{
 					TenantId:    "t1",
 					EntityType:  filter.entityType,
@@ -462,24 +423,6 @@
 						responseIdsForPermission = res.Ids
 					}
 					Expect(isSameArray(responseIdsForPermission, filter.assertions[permission])).Should(Equal(true))
-=======
-
-				for permission, res := range filter.assertions {
-					response, err := invoker.LookupEntity(context.Background(), &base.PermissionLookupEntityRequest{
-						TenantId:   "t1",
-						EntityType: filter.entityType,
-						Subject:    subject,
-						Permission: permission,
-						Metadata: &base.PermissionLookupEntityRequestMetadata{
-							SnapToken:     token.NewNoopToken().Encode().String(),
-							SchemaVersion: "",
-							Depth:         100,
-						},
-					})
-
-					Expect(err).ShouldNot(HaveOccurred())
-					Expect(response.GetEntityIds()).Should(Equal(res))
->>>>>>> a8076ff7
 				}
 			}
 		})
@@ -585,7 +528,6 @@
 					Relation: ear.GetRelation(),
 				}
 
-<<<<<<< HEAD
 				response, err := invoker.LookupEntity(context.Background(), &base.PermissionLookupEntityRequest{
 					TenantId:    "t1",
 					EntityType:  filter.entityType,
@@ -604,23 +546,6 @@
 						responseIdsForPermission = res.Ids
 					}
 					Expect(isSameArray(responseIdsForPermission, filter.assertions[permission])).Should(Equal(true))
-=======
-				for permission, res := range filter.assertions {
-					response, err := invoker.LookupEntity(context.Background(), &base.PermissionLookupEntityRequest{
-						TenantId:   "t1",
-						EntityType: filter.entityType,
-						Subject:    subject,
-						Permission: permission,
-						Metadata: &base.PermissionLookupEntityRequestMetadata{
-							SnapToken:     token.NewNoopToken().Encode().String(),
-							SchemaVersion: "",
-							Depth:         100,
-						},
-					})
-
-					Expect(err).ShouldNot(HaveOccurred())
-					Expect(response.GetEntityIds()).Should(Equal(res))
->>>>>>> a8076ff7
 				}
 			}
 		})
@@ -729,7 +654,6 @@
 					Relation: ear.GetRelation(),
 				}
 
-<<<<<<< HEAD
 				response, err := invoker.LookupEntity(context.Background(), &base.PermissionLookupEntityRequest{
 					TenantId:    "t1",
 					EntityType:  filter.entityType,
@@ -748,23 +672,6 @@
 						responseIdsForPermission = res.Ids
 					}
 					Expect(isSameArray(responseIdsForPermission, filter.assertions[permission])).Should(Equal(true))
-=======
-				for permission, res := range filter.assertions {
-					response, err := invoker.LookupEntity(context.Background(), &base.PermissionLookupEntityRequest{
-						TenantId:   "t1",
-						EntityType: filter.entityType,
-						Subject:    subject,
-						Permission: permission,
-						Metadata: &base.PermissionLookupEntityRequestMetadata{
-							SnapToken:     token.NewNoopToken().Encode().String(),
-							SchemaVersion: "",
-							Depth:         100,
-						},
-					})
-
-					Expect(err).ShouldNot(HaveOccurred())
-					Expect(response.GetEntityIds()).Should(Equal(res))
->>>>>>> a8076ff7
 				}
 			}
 		})
@@ -893,7 +800,6 @@
 					Relation: ear.GetRelation(),
 				}
 
-<<<<<<< HEAD
 				response, err := invoker.LookupEntity(context.Background(), &base.PermissionLookupEntityRequest{
 					TenantId:    "t1",
 					EntityType:  filter.entityType,
@@ -913,24 +819,6 @@
 						responseIdsForPermission = res.Ids
 					}
 					Expect(isSameArray(responseIdsForPermission, filter.assertions[permission])).Should(Equal(true))
-=======
-				for permission, res := range filter.assertions {
-					response, err := invoker.LookupEntity(context.Background(), &base.PermissionLookupEntityRequest{
-						TenantId:   "t1",
-						EntityType: filter.entityType,
-						Subject:    subject,
-						Permission: permission,
-						Metadata: &base.PermissionLookupEntityRequestMetadata{
-							SnapToken:     token.NewNoopToken().Encode().String(),
-							SchemaVersion: "",
-							Depth:         100,
-						},
-						Context: reqContext,
-					})
-
-					Expect(err).ShouldNot(HaveOccurred())
-					Expect(response.GetEntityIds()).Should(Equal(res))
->>>>>>> a8076ff7
 				}
 			}
 		})
@@ -1101,7 +989,6 @@
 					Relation: ear.GetRelation(),
 				}
 
-<<<<<<< HEAD
 				response, err := invoker.LookupEntity(context.Background(), &base.PermissionLookupEntityRequest{
 					TenantId:    "t1",
 					EntityType:  filter.entityType,
@@ -1120,28 +1007,10 @@
 						responseIdsForPermission = res.Ids
 					}
 					Expect(isSameArray(responseIdsForPermission, filter.assertions[permission])).Should(Equal(true))
-=======
-				for permission, res := range filter.assertions {
-					response, err := invoker.LookupEntity(context.Background(), &base.PermissionLookupEntityRequest{
-						TenantId:   "t1",
-						EntityType: filter.entityType,
-						Subject:    subject,
-						Permission: permission,
-						Metadata: &base.PermissionLookupEntityRequestMetadata{
-							SnapToken:     token.NewNoopToken().Encode().String(),
-							SchemaVersion: "",
-							Depth:         100,
-						},
-					})
-
-					Expect(err).ShouldNot(HaveOccurred())
-					Expect(response.GetEntityIds()).Should(Equal(res))
->>>>>>> a8076ff7
 				}
 			}
 		})
 
-<<<<<<< HEAD
 		It("Drive Sample: Case 8", func() {
 			db, err := factories.DatabaseFactory(
 				config.Database{
@@ -1393,8 +1262,6 @@
 		})
 	})
 
-=======
->>>>>>> a8076ff7
 	facebookGroupsSchemaEntityFilter := `
 	entity user {}
 	
@@ -1446,11 +1313,6 @@
 	  action view_comment = owner or post.group_member
 	  action edit_comment = owner
 	  action delete_comment = owner
-<<<<<<< HEAD
-=======
-
-      action remove = post.delete_post
->>>>>>> a8076ff7
 	}
 	
 	entity like {
@@ -1673,7 +1535,6 @@
 					Id:       ear.GetEntity().GetId(),
 					Relation: ear.GetRelation(),
 				}
-<<<<<<< HEAD
 				response, err := invoker.LookupEntity(context.Background(), &base.PermissionLookupEntityRequest{
 					TenantId:    "t1",
 					EntityType:  filter.entityType,
@@ -1692,24 +1553,6 @@
 						responseIdsForPermission = res.Ids
 					}
 					Expect(isSameArray(responseIdsForPermission, filter.assertions[permission])).Should(Equal(true))
-=======
-
-				for permission, res := range filter.assertions {
-					response, err := invoker.LookupEntity(context.Background(), &base.PermissionLookupEntityRequest{
-						TenantId:   "t1",
-						EntityType: filter.entityType,
-						Subject:    subject,
-						Permission: permission,
-						Metadata: &base.PermissionLookupEntityRequestMetadata{
-							SnapToken:     token.NewNoopToken().Encode().String(),
-							SchemaVersion: "",
-							Depth:         100,
-						},
-					})
-
-					Expect(err).ShouldNot(HaveOccurred())
-					Expect(response.GetEntityIds()).Should(Equal(res))
->>>>>>> a8076ff7
 				}
 			}
 		})
@@ -1942,7 +1785,6 @@
 					Context: reqContext,
 				})
 
-<<<<<<< HEAD
 				Expect(err).ShouldNot(HaveOccurred())
 				for _, permission := range filter.permissions {
 					var responseIdsForPermission []string
@@ -1950,299 +1792,11 @@
 						responseIdsForPermission = res.Ids
 					}
 					Expect(isSameArray(responseIdsForPermission, filter.assertions[permission])).Should(Equal(true))
-=======
-					Expect(err).ShouldNot(HaveOccurred())
-					Expect(response.GetEntityIds()).Should(Equal(res))
->>>>>>> a8076ff7
-				}
-			}
-		})
-
-<<<<<<< HEAD
-=======
-		It("Facebook Group Sample: Case 3 pagination", func() {
-			db, err := factories.DatabaseFactory(
-				config.Database{
-					Engine: "memory",
-				},
-			)
-
-			Expect(err).ShouldNot(HaveOccurred())
-
-			conf, err := newSchema(facebookGroupsSchemaEntityFilter)
-			Expect(err).ShouldNot(HaveOccurred())
-
-			schemaWriter := factories.SchemaWriterFactory(db)
-			err = schemaWriter.WriteSchema(context.Background(), conf)
-
-			Expect(err).ShouldNot(HaveOccurred())
-
-			type filter struct {
-				entityType string
-				subject    string
-				assertions map[string][]string
-			}
-
-			tests := struct {
-				relationships []string
-				filters       []filter
-			}{
-				relationships: []string{
-					"group:1#member@user:1",
-					"group:2#member@user:1",
-					"group:3#member@user:1",
-					"group:4#member@user:1",
-
-					"post:99#group@group:1#...",
-					"post:98#group@group:2#...",
-					"post:97#group@group:3#...",
-					"post:96#group@group:4#...",
-					"post:96#group@group:4#...",
-					"post:95#group@group:4#...",
-					"post:94#group@group:4#...",
-					"post:93#group@group:4#...",
-					"post:92#group@group:4#...",
-				},
-				filters: []filter{
-					{
-						entityType: "post",
-						subject:    "user:1",
-						assertions: map[string][]string{
-							"view_post": {"92", "93", "94", "95", "96", "97", "98", "99"},
-						},
-					},
-				},
-			}
-
-			schemaReader := factories.SchemaReaderFactory(db)
-			dataReader := factories.DataReaderFactory(db)
-			dataWriter := factories.DataWriterFactory(db)
-
-			checkEngine := NewCheckEngine(schemaReader, dataReader)
-
-			lookupEngine := NewLookupEngine(
-				checkEngine,
-				schemaReader,
-				dataReader,
-			)
-
-			invoker := invoke.NewDirectInvoker(
-				schemaReader,
-				dataReader,
-				checkEngine,
-				nil,
-				lookupEngine,
-				nil,
-			)
-
-			checkEngine.SetInvoker(invoker)
-
-			var tuples []*base.Tuple
-
-			for _, relationship := range tests.relationships {
-				t, err := tuple.Tuple(relationship)
-				Expect(err).ShouldNot(HaveOccurred())
-				tuples = append(tuples, t)
-			}
-
-			_, err = dataWriter.Write(context.Background(), "t1", database.NewTupleCollection(tuples...), database.NewAttributeCollection())
-			Expect(err).ShouldNot(HaveOccurred())
-
-			for _, filter := range tests.filters {
-				ear, err := tuple.EAR(filter.subject)
-				Expect(err).ShouldNot(HaveOccurred())
-
-				subject := &base.Subject{
-					Type:     ear.GetEntity().GetType(),
-					Id:       ear.GetEntity().GetId(),
-					Relation: ear.GetRelation(),
-				}
-
-				for permission, res := range filter.assertions {
-
-					ct := ""
-
-					var ids []string
-
-					for {
-						response, err := invoker.LookupEntity(context.Background(), &base.PermissionLookupEntityRequest{
-							TenantId:   "t1",
-							EntityType: filter.entityType,
-							Subject:    subject,
-							Permission: permission,
-							Metadata: &base.PermissionLookupEntityRequestMetadata{
-								SnapToken:     token.NewNoopToken().Encode().String(),
-								SchemaVersion: "",
-								Depth:         100,
-							},
-							PageSize:        5,
-							ContinuousToken: ct,
-						})
-						Expect(err).ShouldNot(HaveOccurred())
-
-						ids = append(ids, response.GetEntityIds()...)
-
-						ct = response.GetContinuousToken()
-
-						if ct == "" {
-							break
-						}
-					}
-
-					Expect(ids).Should(Equal(res))
-				}
-			}
-		})
-
-		It("Facebook Group Sample: Case 4 pagination", func() {
-			db, err := factories.DatabaseFactory(
-				config.Database{
-					Engine: "memory",
-				},
-			)
-
-			Expect(err).ShouldNot(HaveOccurred())
-
-			conf, err := newSchema(facebookGroupsSchemaEntityFilter)
-			Expect(err).ShouldNot(HaveOccurred())
-
-			schemaWriter := factories.SchemaWriterFactory(db)
-			err = schemaWriter.WriteSchema(context.Background(), conf)
-
-			Expect(err).ShouldNot(HaveOccurred())
-
-			type filter struct {
-				entityType string
-				subject    string
-				assertions map[string][]string
-			}
-
-			tests := struct {
-				relationships []string
-				filters       []filter
-			}{
-				relationships: []string{
-					"group:1#admin@user:1",
-					"group:2#admin@user:1",
-					"group:3#admin@user:1",
-					"group:4#admin@user:1",
-
-					"post:59#group@group:1#...",
-					"post:58#group@group:2#...",
-					"post:57#group@group:3#...",
-					"post:56#group@group:4#...",
-					"post:55#group@group:4#...",
-					"post:54#group@group:4#...",
-					"post:53#group@group:4#...",
-					"post:52#group@group:4#...",
-
-					"comment:99#post@post:58#...",
-					"comment:98#post@post:58#...",
-					"comment:97#post@post:54#...",
-					"comment:96#post@post:4#...",
-					"comment:96#post@post:57#...",
-					"comment:95#post@post:54#...",
-					"comment:94#post@post:54#...",
-					"comment:93#post@post:54#...",
-					"comment:92#post@post:53#...",
-					"comment:91#post@post:53#...",
-					"comment:90#post@post:53#...",
-					"comment:45#post@post:53#...",
-					"comment:1#post@post:53#...",
-				},
-				filters: []filter{
-					{
-						entityType: "comment",
-						subject:    "user:1",
-						assertions: map[string][]string{
-							"remove": {"1", "45", "90", "91", "92", "93", "94", "95", "96", "97", "98", "99"},
-						},
-					},
-				},
-			}
-
-			schemaReader := factories.SchemaReaderFactory(db)
-			dataReader := factories.DataReaderFactory(db)
-			dataWriter := factories.DataWriterFactory(db)
-
-			checkEngine := NewCheckEngine(schemaReader, dataReader)
-
-			lookupEngine := NewLookupEngine(
-				checkEngine,
-				schemaReader,
-				dataReader,
-			)
-
-			invoker := invoke.NewDirectInvoker(
-				schemaReader,
-				dataReader,
-				checkEngine,
-				nil,
-				lookupEngine,
-				nil,
-			)
-
-			checkEngine.SetInvoker(invoker)
-
-			var tuples []*base.Tuple
-
-			for _, relationship := range tests.relationships {
-				t, err := tuple.Tuple(relationship)
-				Expect(err).ShouldNot(HaveOccurred())
-				tuples = append(tuples, t)
-			}
-
-			_, err = dataWriter.Write(context.Background(), "t1", database.NewTupleCollection(tuples...), database.NewAttributeCollection())
-			Expect(err).ShouldNot(HaveOccurred())
-
-			for _, filter := range tests.filters {
-				ear, err := tuple.EAR(filter.subject)
-				Expect(err).ShouldNot(HaveOccurred())
-
-				subject := &base.Subject{
-					Type:     ear.GetEntity().GetType(),
-					Id:       ear.GetEntity().GetId(),
-					Relation: ear.GetRelation(),
-				}
-
-				for permission, res := range filter.assertions {
-
-					ct := ""
-
-					var ids []string
-
-					for {
-						response, err := invoker.LookupEntity(context.Background(), &base.PermissionLookupEntityRequest{
-							TenantId:   "t1",
-							EntityType: filter.entityType,
-							Subject:    subject,
-							Permission: permission,
-							Metadata: &base.PermissionLookupEntityRequestMetadata{
-								SnapToken:     token.NewNoopToken().Encode().String(),
-								SchemaVersion: "",
-								Depth:         100,
-							},
-							PageSize:        5,
-							ContinuousToken: ct,
-						})
-						Expect(err).ShouldNot(HaveOccurred())
-
-						ids = append(ids, response.GetEntityIds()...)
-
-						ct = response.GetContinuousToken()
-
-						if ct == "" {
-							break
-						}
-					}
-
-					Expect(ids).Should(Equal(res))
 				}
 			}
 		})
 	})
 
->>>>>>> a8076ff7
 	googleDocsSchemaEntityFilter := `
 	entity user {}
 	
@@ -2425,7 +1979,6 @@
 					},
 				})
 
-<<<<<<< HEAD
 				Expect(err).ShouldNot(HaveOccurred())
 				for _, permission := range filter.permissions {
 					var responseIdsForPermission []string
@@ -2433,10 +1986,6 @@
 						responseIdsForPermission = res.Ids
 					}
 					Expect(isSameArray(responseIdsForPermission, filter.assertions[permission])).Should(Equal(true))
-=======
-					Expect(err).ShouldNot(HaveOccurred())
-					Expect(response.GetEntityIds()).Should(Equal(res))
->>>>>>> a8076ff7
 				}
 			}
 		})
@@ -2611,7 +2160,6 @@
 					Id:       ear.GetEntity().GetId(),
 					Relation: ear.GetRelation(),
 				}
-<<<<<<< HEAD
 				response, err := invoker.LookupEntity(context.Background(), &base.PermissionLookupEntityRequest{
 					TenantId:    "t1",
 					EntityType:  filter.entityType,
@@ -2630,24 +2178,6 @@
 						responseIdsForPermission = res.Ids
 					}
 					Expect(isSameArray(responseIdsForPermission, filter.assertions[permission])).Should(Equal(true))
-=======
-
-				for permission, res := range filter.assertions {
-					response, err := invoker.LookupEntity(context.Background(), &base.PermissionLookupEntityRequest{
-						TenantId:   "t1",
-						EntityType: filter.entityType,
-						Subject:    subject,
-						Permission: permission,
-						Metadata: &base.PermissionLookupEntityRequestMetadata{
-							SnapToken:     token.NewNoopToken().Encode().String(),
-							SchemaVersion: "",
-							Depth:         100,
-						},
-					})
-
-					Expect(err).ShouldNot(HaveOccurred())
-					Expect(response.GetEntityIds()).Should(Equal(res))
->>>>>>> a8076ff7
 				}
 			}
 		})
@@ -2747,152 +2277,25 @@
 					Id:       ear.GetEntity().GetId(),
 					Relation: ear.GetRelation(),
 				}
-
-				for permission, res := range filter.assertions {
-					response, err := invoker.LookupEntity(context.Background(), &base.PermissionLookupEntityRequest{
-						TenantId:   "t1",
-						EntityType: filter.entityType,
-						Subject:    subject,
-						Permission: permission,
-						Metadata: &base.PermissionLookupEntityRequestMetadata{
-							SnapToken:     token.NewNoopToken().Encode().String(),
-							SchemaVersion: "",
-							Depth:         100,
-						},
-					})
-
-					Expect(err).ShouldNot(HaveOccurred())
-					Expect(response.GetEntityIds()).Should(Equal(res))
-				}
-			}
-		})
-
-		It("Google Docs Sample: Case 4 pagination", func() {
-			db, err := factories.DatabaseFactory(
-				config.Database{
-					Engine: "memory",
-				},
-			)
-
-			Expect(err).ShouldNot(HaveOccurred())
-
-			conf, err := newSchema(googleDocsSchemaEntityFilter)
-			Expect(err).ShouldNot(HaveOccurred())
-
-			schemaWriter := factories.SchemaWriterFactory(db)
-			err = schemaWriter.WriteSchema(context.Background(), conf)
-
-			Expect(err).ShouldNot(HaveOccurred())
-
-			type filter struct {
-				entityType string
-				subject    string
-				assertions map[string][]string
-			}
-
-			tests := struct {
-				relationships []string
-				filters       []filter
-			}{}
-
-			for i := 1; i <= 50; i++ {
-				relationship := fmt.Sprintf("resource:%d#viewer@user:1", i)
-				tests.relationships = append(tests.relationships, relationship)
-			}
-
-			// Generate 50 manager relationships.
-			for i := 51; i <= 100; i++ {
-				relationship := fmt.Sprintf("resource:%d#manager@user:1", i)
-				tests.relationships = append(tests.relationships, relationship)
-			}
-
-			tests.filters = []filter{
-				{
-					entityType: "resource",
-					subject:    "user:1",
-					assertions: map[string][]string{
-						"view": {"1", "10", "100", "11", "12", "13", "14", "15", "16", "17", "18", "19", "2", "20", "21", "22", "23", "24", "25", "26", "27", "28", "29", "3", "30", "31", "32", "33", "34", "35", "36", "37", "38", "39", "4", "40", "41", "42", "43", "44", "45", "46", "47", "48", "49", "5", "50", "51", "52", "53", "54", "55", "56", "57", "58", "59", "6", "60", "61", "62", "63", "64", "65", "66", "67", "68", "69", "7", "70", "71", "72", "73", "74", "75", "76", "77", "78", "79", "8", "80", "81", "82", "83", "84", "85", "86", "87", "88", "89", "9", "90", "91", "92", "93", "94", "95", "96", "97", "98", "99"},
-						"edit": {"100", "51", "52", "53", "54", "55", "56", "57", "58", "59", "60", "61", "62", "63", "64", "65", "66", "67", "68", "69", "70", "71", "72", "73", "74", "75", "76", "77", "78", "79", "80", "81", "82", "83", "84", "85", "86", "87", "88", "89", "90", "91", "92", "93", "94", "95", "96", "97", "98", "99"},
-					},
-				},
-			}
-
-			schemaReader := factories.SchemaReaderFactory(db)
-			dataReader := factories.DataReaderFactory(db)
-			dataWriter := factories.DataWriterFactory(db)
-
-			checkEngine := NewCheckEngine(schemaReader, dataReader)
-
-			lookupEngine := NewLookupEngine(
-				checkEngine,
-				schemaReader,
-				dataReader,
-			)
-
-			invoker := invoke.NewDirectInvoker(
-				schemaReader,
-				dataReader,
-				checkEngine,
-				nil,
-				lookupEngine,
-				nil,
-			)
-
-			checkEngine.SetInvoker(invoker)
-
-			var tuples []*base.Tuple
-
-			for _, relationship := range tests.relationships {
-				t, err := tuple.Tuple(relationship)
-				Expect(err).ShouldNot(HaveOccurred())
-				tuples = append(tuples, t)
-			}
-
-			_, err = dataWriter.Write(context.Background(), "t1", database.NewTupleCollection(tuples...), database.NewAttributeCollection())
-			Expect(err).ShouldNot(HaveOccurred())
-
-			for _, filter := range tests.filters {
-				ear, err := tuple.EAR(filter.subject)
-				Expect(err).ShouldNot(HaveOccurred())
-
-				subject := &base.Subject{
-					Type:     ear.GetEntity().GetType(),
-					Id:       ear.GetEntity().GetId(),
-					Relation: ear.GetRelation(),
-				}
-
-				for permission, res := range filter.assertions {
-
-					ct := ""
-
-					var ids []string
-
-					for {
-						response, err := invoker.LookupEntity(context.Background(), &base.PermissionLookupEntityRequest{
-							TenantId:   "t1",
-							EntityType: filter.entityType,
-							Subject:    subject,
-							Permission: permission,
-							Metadata: &base.PermissionLookupEntityRequestMetadata{
-								SnapToken:     token.NewNoopToken().Encode().String(),
-								SchemaVersion: "",
-								Depth:         100,
-							},
-							PageSize:        10,
-							ContinuousToken: ct,
-						})
-						Expect(err).ShouldNot(HaveOccurred())
-
-						ids = append(ids, response.GetEntityIds()...)
-
-						ct = response.GetContinuousToken()
-
-						if ct == "" {
-							break
-						}
+				response, err := invoker.LookupEntity(context.Background(), &base.PermissionLookupEntityRequest{
+					TenantId:    "t1",
+					EntityType:  filter.entityType,
+					Subject:     subject,
+					Permissions: filter.permissions,
+					Metadata: &base.PermissionLookupEntityRequestMetadata{
+						SnapToken:     token.NewNoopToken().Encode().String(),
+						SchemaVersion: "",
+						Depth:         100,
+					},
+				})
+				Expect(err).ShouldNot(HaveOccurred())
+
+				for _, permission := range filter.permissions {
+					var responseIdsForPermission []string
+					if res, ok := response.GetEntityIds()[permission]; ok {
+						responseIdsForPermission = res.Ids
 					}
-
-					Expect(ids).Should(Equal(res))
+					Expect(isSameArray(responseIdsForPermission, filter.assertions[permission])).Should(Equal(true))
 				}
 			}
 		})
@@ -2949,9 +2352,10 @@
 			Expect(err).ShouldNot(HaveOccurred())
 
 			type filter struct {
-				entityType string
-				subject    string
-				assertions map[string][]string
+				entityType  string
+				subject     string
+				assertions  map[string][]string
+				permissions []string
 			}
 
 			tests := struct {
@@ -2989,15 +2393,17 @@
 				},
 				filters: []filter{
 					{
-						entityType: "repository",
-						subject:    "user:1",
+						entityType:  "repository",
+						subject:     "user:1",
+						permissions: []string{"view"},
 						assertions: map[string][]string{
 							"view": {"1", "3", "4", "5"},
 						},
 					},
 					{
-						entityType: "organization",
-						subject:    "user:1",
+						entityType:  "organization",
+						subject:     "user:1",
+						permissions: []string{"view"},
 						assertions: map[string][]string{
 							"view": {"2", "20", "4", "45", "8", "917"},
 						},
@@ -3069,7 +2475,6 @@
 				})
 				Expect(err).ShouldNot(HaveOccurred())
 
-<<<<<<< HEAD
 				for _, permission := range filter.permissions {
 					var responseIdsForPermission []string
 					if res, ok := response.GetEntityIds()[permission]; ok {
@@ -3081,268 +2486,6 @@
 		})
 	})
 
-	weekdaySchemaEntityFilter := `
-			entity user {}
-	
-			entity organization {
-	
-				relation member @user
-	
-				attribute balance integer
-	
-				permission view = check_balance(balance) and member
-			}
-	
-			entity repository {
-	
-				relation organization  @organization
-	
-				attribute is_public boolean
-	
-				permission view = is_public
-				permission edit = organization.view
-				permission delete = is_weekday(request.day_of_week)
-			}
-	
-			rule check_balance(balance integer) {
-				balance > 5000
-			}
-	
-			rule is_weekday(day_of_week string) {
-				  day_of_week != 'saturday' && day_of_week != 'sunday'
-			}
-			`
-=======
-				for permission, res := range filter.assertions {
-					response, err := invoker.LookupEntity(context.Background(), &base.PermissionLookupEntityRequest{
-						TenantId:   "t1",
-						EntityType: filter.entityType,
-						Subject:    subject,
-						Permission: permission,
-						Metadata: &base.PermissionLookupEntityRequestMetadata{
-							SnapToken:     token.NewNoopToken().Encode().String(),
-							SchemaVersion: "",
-							Depth:         100,
-						},
-					})
-
-					Expect(err).ShouldNot(HaveOccurred())
-					Expect(response.GetEntityIds()).Should(Equal(res))
-				}
-			}
-		})
->>>>>>> a8076ff7
-
-		It("Weekday Sample: Case 2 pagination", func() {
-			db, err := factories.DatabaseFactory(
-				config.Database{
-					Engine: "memory",
-				},
-			)
-
-			Expect(err).ShouldNot(HaveOccurred())
-
-			conf, err := newSchema(weekdaySchemaEntityFilter)
-			Expect(err).ShouldNot(HaveOccurred())
-
-			schemaWriter := factories.SchemaWriterFactory(db)
-			err = schemaWriter.WriteSchema(context.Background(), conf)
-
-			Expect(err).ShouldNot(HaveOccurred())
-
-			type filter struct {
-				entityType  string
-				subject     string
-				assertions  map[string][]string
-				permissions []string
-			}
-
-			tests := struct {
-				relationships []string
-				attributes    []string
-				filters       []filter
-			}{
-				relationships: []string{
-					"organization:1#member@user:1",
-					"organization:2#member@user:1",
-					"organization:4#member@user:1",
-					"organization:8#member@user:1",
-					"organization:917#member@user:1",
-					"organization:20#member@user:1",
-					"organization:45#member@user:1",
-					"organization:22#member@user:1",
-					"organization:43#member@user:1",
-					"organization:84#member@user:1",
-					"organization:9157#member@user:1",
-					"organization:260#member@user:1",
-					"organization:475#member@user:1",
-					"repository:4#organization@organization:1",
-
-					"organization:2#member@user:1",
-				},
-				attributes: []string{
-					"repository:1$is_public|boolean:true",
-					"repository:2$is_public|boolean:false",
-					"repository:3$is_public|boolean:true",
-					"repository:4$is_public|boolean:true",
-					"repository:5$is_public|boolean:true",
-					"repository:6$is_public|boolean:false",
-
-					"organization:1$balance|integer:4000",
-					"organization:2$balance|integer:6000",
-					"organization:4$balance|integer:6000",
-					"organization:8$balance|integer:6000",
-					"organization:917$balance|integer:6000",
-					"organization:20$balance|integer:6000",
-					"organization:45$balance|integer:6000",
-
-					"organization:22$balance|integer:6000",
-					"organization:43$balance|integer:6000",
-					"organization:84$balance|integer:6000",
-					"organization:9157$balance|integer:6000",
-					"organization:260$balance|integer:6000",
-					"organization:475$balance|integer:6000",
-				},
-				filters: []filter{
-					{
-<<<<<<< HEAD
-						entityType:  "repository",
-						subject:     "user:1",
-						permissions: []string{"view"},
-						assertions: map[string][]string{
-							"view": {"1", "3"},
-						},
-					},
-					{
-						entityType:  "organization",
-						subject:     "user:1",
-						permissions: []string{"view"},
-=======
-						entityType: "organization",
-						subject:    "user:1",
->>>>>>> a8076ff7
-						assertions: map[string][]string{
-							"view": {"2", "20", "22", "260", "4", "43", "45", "475", "8", "84", "9157", "917"},
-						},
-					},
-				},
-			}
-
-			schemaReader := factories.SchemaReaderFactory(db)
-			dataReader := factories.DataReaderFactory(db)
-			dataWriter := factories.DataWriterFactory(db)
-
-			checkEngine := NewCheckEngine(schemaReader, dataReader)
-
-			lookupEngine := NewLookupEngine(
-				checkEngine,
-				schemaReader,
-				dataReader,
-			)
-
-			invoker := invoke.NewDirectInvoker(
-				schemaReader,
-				dataReader,
-				checkEngine,
-				nil,
-				lookupEngine,
-				nil,
-			)
-
-			checkEngine.SetInvoker(invoker)
-
-			var tuples []*base.Tuple
-
-			for _, relationship := range tests.relationships {
-				t, err := tuple.Tuple(relationship)
-				Expect(err).ShouldNot(HaveOccurred())
-				tuples = append(tuples, t)
-			}
-
-			var attributes []*base.Attribute
-
-			for _, attr := range tests.attributes {
-				a, err := attribute.Attribute(attr)
-				Expect(err).ShouldNot(HaveOccurred())
-				attributes = append(attributes, a)
-			}
-
-			_, err = dataWriter.Write(context.Background(), "t1", database.NewTupleCollection(tuples...), database.NewAttributeCollection(attributes...))
-			Expect(err).ShouldNot(HaveOccurred())
-
-			for _, filter := range tests.filters {
-				ear, err := tuple.EAR(filter.subject)
-				Expect(err).ShouldNot(HaveOccurred())
-
-				subject := &base.Subject{
-					Type:     ear.GetEntity().GetType(),
-					Id:       ear.GetEntity().GetId(),
-					Relation: ear.GetRelation(),
-				}
-				response, err := invoker.LookupEntity(context.Background(), &base.PermissionLookupEntityRequest{
-					TenantId:    "t1",
-					EntityType:  filter.entityType,
-					Subject:     subject,
-					Permissions: filter.permissions,
-					Metadata: &base.PermissionLookupEntityRequestMetadata{
-						SnapToken:     token.NewNoopToken().Encode().String(),
-						SchemaVersion: "",
-						Depth:         100,
-					},
-				})
-				Expect(err).ShouldNot(HaveOccurred())
-
-<<<<<<< HEAD
-				for _, permission := range filter.permissions {
-					var responseIdsForPermission []string
-					if res, ok := response.GetEntityIds()[permission]; ok {
-						responseIdsForPermission = res.Ids
-					}
-					Expect(isSameArray(responseIdsForPermission, filter.assertions[permission])).Should(Equal(true))
-				}
-			}
-		})
-	})
-
-=======
-				for permission, res := range filter.assertions {
-
-					ct := ""
-
-					var ids []string
-
-					for {
-						response, err := invoker.LookupEntity(context.Background(), &base.PermissionLookupEntityRequest{
-							TenantId:   "t1",
-							EntityType: filter.entityType,
-							Subject:    subject,
-							Permission: permission,
-							Metadata: &base.PermissionLookupEntityRequestMetadata{
-								SnapToken:     token.NewNoopToken().Encode().String(),
-								SchemaVersion: "",
-								Depth:         100,
-							},
-							PageSize:        10,
-							ContinuousToken: ct,
-						})
-						Expect(err).ShouldNot(HaveOccurred())
-
-						ids = append(ids, response.GetEntityIds()...)
-
-						ct = response.GetContinuousToken()
-
-						if ct == "" {
-							break
-						}
-					}
-
-					Expect(ids).Should(Equal(res))
-				}
-			}
-		})
-	})
-
->>>>>>> a8076ff7
 	driveSchemaSubjectFilter := `
 	entity user {}
 	
@@ -3372,10 +2515,6 @@
 		permission update = owner and org.admin
 		permission delete = owner or org.admin
 		permission share = update and (member not parent.update)
-<<<<<<< HEAD
-=======
-		permission remove = owner or parent.delete
->>>>>>> a8076ff7
 	}`
 
 	Context("Drive Sample: Subject Filter", func() {
