package postgres

import (
	"context"
	"errors"

	"github.com/Masterminds/squirrel"
	"github.com/jackc/pgx/v4"
	otelCodes "go.opentelemetry.io/otel/codes"	
	"github.com/Permify/permify/internal/repositories"
	db "github.com/Permify/permify/pkg/database/postgres"
	"github.com/Permify/permify/pkg/dsl/compiler"
	"github.com/Permify/permify/pkg/dsl/schema"
	base "github.com/Permify/permify/pkg/pb/base/v1"
)

// SchemaReader - Structure for SchemaReader
type SchemaReader struct {
	database  *db.Postgres
	txOptions pgx.TxOptions
}

// NewSchemaReader - Creates a new SchemaReader
func NewSchemaReader(database *db.Postgres) *SchemaReader {
	return &SchemaReader{
		database:  database,
		txOptions: pgx.TxOptions{IsoLevel: pgx.ReadCommitted, AccessMode: pgx.ReadOnly},
	}
}

// ReadSchema - Reads entity config from the repository.
func (r *SchemaReader) ReadSchema(ctx context.Context, version string) (schema *base.IndexedSchema, err error) {
	tx, err := r.database.Pool.BeginTx(ctx, r.txOptions)
	if err != nil {
		return nil, err
	}

	defer func() {
		_ = tx.Rollback(ctx)
	}()

	var sql string
	var args []interface{}

	query := r.database.Builder.Select("entity_type, serialized_definition, version").From(SchemaDefinitionTable).Where(squirrel.Eq{"version": version})
	sql, args, err = query.ToSql()
	if err != nil {
		return nil, errors.New(base.ErrorCode_ERROR_CODE_SQL_BUILDER.String())
	}

	var rows pgx.Rows
	rows, err = tx.Query(ctx, sql, args...)
	if err != nil {
		return nil, errors.New(base.ErrorCode_ERROR_CODE_EXECUTION.String())
	}
	defer rows.Close()

	var definitions []string
	for rows.Next() {
		sd := repositories.SchemaDefinition{}
		err = rows.Scan(&sd.EntityType, &sd.SerializedDefinition, &sd.Version)
		if err != nil {
			return nil, err
		}
		definitions = append(definitions, sd.Serialized())
	}

	schema, err = compiler.NewSchema(definitions...)
	if err != nil {
		return nil, err
	}

	return schema, err
}

// ReadSchemaDefinition - Reads entity config from the repository.
func (r *SchemaReader) ReadSchemaDefinition(ctx context.Context, entityType, version string) (*base.EntityDefinition, string, error) {
<<<<<<< HEAD
	
=======
>>>>>>> 4061545d
	ctx, span := tracer.Start(ctx, "schemaReader.read.definition")
	defer span.End()

	var err error

	var tx pgx.Tx
	tx, err = r.database.Pool.BeginTx(ctx, r.txOptions)
	if err != nil {
		span.RecordError(err)
		span.SetStatus(otelCodes.Error, err.Error())
		return nil, "", err
	}

	defer func() {
		_ = tx.Rollback(ctx)
	}()

	var sql string
	var args []interface{}

	query := r.database.Builder.Select("entity_type, serialized_definition, version").Where(squirrel.Eq{"entity_type": entityType, "version": version}).From(SchemaDefinitionTable).Limit(1)
	sql, args, err = query.ToSql()
	if err != nil {
		span.RecordError(err)
		span.SetStatus(otelCodes.Error, err.Error())
		return nil, "", errors.New(base.ErrorCode_ERROR_CODE_SQL_BUILDER.String())
	}

	var def repositories.SchemaDefinition
	row := tx.QueryRow(ctx, sql, args...)
	if err = row.Scan(&def.EntityType, &def.SerializedDefinition, &def.Version); err != nil {
		span.RecordError(err)
		span.SetStatus(otelCodes.Error, err.Error())
		return nil, "", errors.New(base.ErrorCode_ERROR_CODE_SCHEMA_NOT_FOUND.String())
	}

	var sch *base.IndexedSchema
	sch, err = compiler.NewSchemaWithoutReferenceValidation(def.Serialized())
	if err != nil {
		span.RecordError(err)
		span.SetStatus(otelCodes.Error, err.Error())
		return nil, "", err
	}

	var definition *base.EntityDefinition
	definition, err = schema.GetEntityByName(sch, entityType)
	return definition, def.Version, err
}

// HeadVersion - Finds the latest version of the schema.
func (r *SchemaReader) HeadVersion(ctx context.Context) (version string, err error) {
<<<<<<< HEAD
	
=======
>>>>>>> 4061545d
	ctx, span := tracer.Start(ctx, "schemaReader.read.head")
	defer span.End()

	var sql string
	var args []interface{}
	sql, args, err = r.database.Builder.
		Select("version").From(SchemaDefinitionTable).OrderBy("version DESC").Limit(1).
		ToSql()
	if err != nil {
		span.RecordError(err)
		span.SetStatus(otelCodes.Error, err.Error())
		return "", errors.New(base.ErrorCode_ERROR_CODE_SQL_BUILDER.String())
	}
	row := r.database.Pool.QueryRow(ctx, sql, args...)
	err = row.Scan(&version)
	if err != nil {
		span.RecordError(err)
		span.SetStatus(otelCodes.Error, err.Error())
		if errors.Is(err, pgx.ErrNoRows) {
			return "", errors.New(base.ErrorCode_ERROR_CODE_SCHEMA_NOT_FOUND.String())
		}
		return "", err
	}
	return version, nil
}<|MERGE_RESOLUTION|>--- conflicted
+++ resolved
@@ -6,7 +6,8 @@
 
 	"github.com/Masterminds/squirrel"
 	"github.com/jackc/pgx/v4"
-	otelCodes "go.opentelemetry.io/otel/codes"	
+	otelCodes "go.opentelemetry.io/otel/codes"
+
 	"github.com/Permify/permify/internal/repositories"
 	db "github.com/Permify/permify/pkg/database/postgres"
 	"github.com/Permify/permify/pkg/dsl/compiler"
@@ -75,10 +76,6 @@
 
 // ReadSchemaDefinition - Reads entity config from the repository.
 func (r *SchemaReader) ReadSchemaDefinition(ctx context.Context, entityType, version string) (*base.EntityDefinition, string, error) {
-<<<<<<< HEAD
-	
-=======
->>>>>>> 4061545d
 	ctx, span := tracer.Start(ctx, "schemaReader.read.definition")
 	defer span.End()
 
@@ -130,10 +127,6 @@
 
 // HeadVersion - Finds the latest version of the schema.
 func (r *SchemaReader) HeadVersion(ctx context.Context) (version string, err error) {
-<<<<<<< HEAD
-	
-=======
->>>>>>> 4061545d
 	ctx, span := tracer.Start(ctx, "schemaReader.read.head")
 	defer span.End()
 
