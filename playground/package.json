{
  "name": "permify-playground",
  "version": "0.1.0",
  "private": true,
  "dependencies": {
    "@ant-design/colors": "^7.0.0",
    "@ant-design/compatible": "^5.1.1",
    "@ant-design/cssinjs": "^1.9.1",
    "@ant-design/icons": "^5.0.1",
    "@ant-design/pro-layout": "^7.13.3",
    "@craco/craco": "^7.1.0",
    "@devbookhq/ui": "^1.0.24",
    "@fontsource/red-hat-display": "^5.0.5",
    "@fortawesome/react-fontawesome": "^0.2.0",
    "@icon/linearicons": "^1.0.2-alpha.2",
    "@manaflair/redux-batch": "^1.0.0",
    "@material-ui/core": "^4.12.3",
    "@material-ui/icons": "^4.11.2",
    "@monaco-editor/react": "^4.5.1",
    "@reduxjs/toolkit": "^1.6.1",
    "@testing-library/jest-dom": "^5.11.4",
    "@testing-library/react": "^12.1.5",
    "@testing-library/user-event": "^14.4.3",
    "allotment": "^1.17.1",
<<<<<<< HEAD
    "antd": "5.4.0",
=======
    "antd": "^5.4.7",
>>>>>>> 0c61da5f
    "as-bind": "^0.8.2",
    "assemblyscript": "^0.27.0",
    "aws-sdk": "^2.1304.0",
    "axios": "^1.2.2",
    "craco-less": "^2.0.0",
    "dynamic-antd-theme": "^0.8.5",
    "formik": "^2.2.9",
    "formik-antd": "^2.0.4",
    "js-yaml": "^4.1.0",
    "less": "^4.1.3",
    "less-loader": "^11.1.0",
    "moment": "^2.29.1",
    "nanoid": "^4.0.0",
    "query-string": "^8.1.0",
    "react": "^17.0.2",
    "react-color": "^2.19.3",
    "react-copy-to-clipboard": "^5.1.0",
    "react-dom": "^17.0.2",
    "react-graph-vis": "^1.0.7",
    "react-hot-toast": "^2.1.0",
    "react-infinite-scroll-component": "^6.1.0",
    "react-inlinesvg": "^3.0.1",
    "react-moment": "^1.1.1",
    "react-monaco-editor": "^0.54.0",
    "react-redux": "^8.0.5",
    "react-router": "6.10.0",
    "react-router-dom": "^6.11.1",
    "react-scripts": "^5.0.1",
    "react-simple-code-editor": "^0.13.0",
    "react-vis": "^1.11.12",
    "react-wasm": "^1.0.1",
    "redux-batch": "^0.0.0",
    "redux-persist": "^6.0.0",
    "redux-saga": "^1.1.3",
    "typescript": "^5.0.3",
    "use-as-bind": "^0.1.0",
    "uuid": "^9.0.0",
    "web-vitals": "^3.1.1",
    "yup": "^1.0.2"
  },
  "scripts": {
    "start": "craco start",
    "build": "craco build",
    "test": "craco test",
    "eject": "craco eject"
  },
  "eslintConfig": {
    "extends": [
      "react-app",
      "react-app/jest"
    ]
  },
  "browserslist": {
    "production": [
      ">0.2%",
      "not dead",
      "not op_mini all"
    ],
    "development": [
      "last 1 chrome version",
      "last 1 firefox version",
      "last 1 safari version"
    ]
  },
  "devDependencies": {
    "dotenv": "^16.0.3"
  }
}<|MERGE_RESOLUTION|>--- conflicted
+++ resolved
@@ -22,11 +22,7 @@
     "@testing-library/react": "^12.1.5",
     "@testing-library/user-event": "^14.4.3",
     "allotment": "^1.17.1",
-<<<<<<< HEAD
-    "antd": "5.4.0",
-=======
     "antd": "^5.4.7",
->>>>>>> 0c61da5f
     "as-bind": "^0.8.2",
     "assemblyscript": "^0.27.0",
     "aws-sdk": "^2.1304.0",
