--- conflicted
+++ resolved
@@ -23,17 +23,10 @@
     "craco-less": "^3.0.1",
     "js-yaml": "^4.1.0",
     "monaco-editor": "0.55.1",
-<<<<<<< HEAD
     "monaco-editor-webpack-plugin": "^7.1.1",
     "monaco-yaml": "^5.4.0",
     "react": "^19.0.1",
     "react-dom": "^19.0.1",
-=======
-    "monaco-editor-webpack-plugin": "^7.1.0",
-    "monaco-yaml": "^5.2.2",
-    "react": "^19.0.0",
-    "react-dom": "^19.0.0",
->>>>>>> 845788eb
     "react-graph-vis": "^1.0.7",
     "react-hot-toast": "^2.1.0",
     "react-router-dom": "^7.1.3",
